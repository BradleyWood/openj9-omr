/*******************************************************************************
 * Copyright (c) 1991, 2020 IBM Corp. and others
 *
 * This program and the accompanying materials are made available under
 * the terms of the Eclipse Public License 2.0 which accompanies this
 * distribution and is available at https://www.eclipse.org/legal/epl-2.0/
 * or the Apache License, Version 2.0 which accompanies this distribution and
 * is available at https://www.apache.org/licenses/LICENSE-2.0.
 *
 * This Source Code may also be made available under the following
 * Secondary Licenses when the conditions for such availability set
 * forth in the Eclipse Public License, v. 2.0 are satisfied: GNU
 * General Public License, version 2 with the GNU Classpath
 * Exception [1] and GNU General Public License, version 2 with the
 * OpenJDK Assembly Exception [2].
 *
 * [1] https://www.gnu.org/software/classpath/license.html
 * [2] http://openjdk.java.net/legal/assembly-exception.html
 *
 * SPDX-License-Identifier: EPL-2.0 OR Apache-2.0 OR GPL-2.0 WITH Classpath-exception-2.0 OR LicenseRef-GPL-2.0 WITH Assembly-exception
 *******************************************************************************/

#ifndef j9nongenerated_h
#define j9nongenerated_h

#include "omrcomp.h"
#include "omrport.h"
#include "omrsrp.h"

/* NOTE: Use j9generated.h unless you receive different guidance */

typedef struct J9AVLTreeNode {
	J9WSRP leftChild;
	J9WSRP rightChild;
} J9AVLTreeNode;

typedef struct J9AVLTree {
	intptr_t (*insertionComparator)(struct J9AVLTree *tree, struct J9AVLTreeNode *insertNode, struct J9AVLTreeNode *walkNode) ;
	intptr_t (*searchComparator)(struct J9AVLTree *tree, uintptr_t searchValue, struct J9AVLTreeNode *node) ;
	void (*genericActionHook)(struct J9AVLTree *tree, struct J9AVLTreeNode *node, uintptr_t action) ;
	uintptr_t (*performNodeAction)(struct J9AVLTree *tree, struct J9AVLTreeNode *node, uintptr_t action, void *userData) ;
	uintptr_t flags;
	struct J9AVLTreeNode *rootNode;
	struct OMRPortLibrary *portLibrary;
	void *userData;
} J9AVLTree;

#define J9AVLTREENODE_LEFTCHILD(base) AVL_SRP_GETNODE((base)->leftChild)
#define J9AVLTREENODE_RIGHTCHILD(base) AVL_SRP_GETNODE((base)->rightChild)

/*
 * @ddr_namespace: map_to_type=J9JITHashTable
 */

/* NOTE: JIT HashTable (and walk state) likely need to be pushed into the JIT side of jvm/jit compilation */
typedef struct J9JITHashTable {
	J9AVLTreeNode parentAVLTreeNode;
	uintptr_t *buckets;
	uintptr_t start;
	uintptr_t end;
	uintptr_t flags;
	uintptr_t *methodStoreStart;
	uintptr_t *methodStoreEnd;
	uintptr_t *currentAllocate;
} J9JITHashTable;

#define JIT_HASH_IN_DATA_CACHE  1

#define J9JITHASHTABLE_LEFTCHILD(base) AVL_SRP_GETNODE((base)->parentAVLTreeNode.leftChild)
#define J9JITHASHTABLE_RIGHTCHILD(base) AVL_SRP_GETNODE((base)->parentAVLTreeNode.rightChild)

typedef struct J9JITHashTableWalkState {
	struct J9JITHashTable *table;
	uintptr_t index;
	uintptr_t *bucket;
} J9JITHashTableWalkState;

/* NOTE: J9MEMAVLTreeNode should be pushed into a memcheck specific definition */
typedef struct J9MEMAVLTreeNode {
	J9AVLTreeNode parentAVLTreeNode;
	const char *callSite;
	struct J9MemoryCheckStats *stats;
	struct J9MemoryCheckStats *prevStats;
} J9MEMAVLTreeNode;

#define J9MEMAVLTREENODE_LEFTCHILD(base) AVL_SRP_GETNODE((base)->parentAVLTreeNode.leftChild)
#define J9MEMAVLTREENODE_RIGHTCHILD(base) AVL_SRP_GETNODE((base)->parentAVLTreeNode.rightChild)

typedef struct J9CmdLineMapping {
	char *j9Name;
	char *mapName;
	uintptr_t flags;
} J9CmdLineMapping;

typedef struct J9CmdLineOption {
	struct J9CmdLineMapping *mapping;
	uintptr_t flags;
	char *fromEnvVar;
} J9CmdLineOption;

/*TODO Temporary duplicate of J9VMGCSublistFragment from j9generated.h */

/*
 * @ddr_namespace: map_to_type=J9VMGC_SublistFragment
 */

typedef struct J9VMGC_SublistFragment {
	uintptr_t *fragmentCurrent;
	uintptr_t *fragmentTop;
	uintptr_t fragmentSize;
	void *parentList;
	uintptr_t deferredFlushID;
	uintptr_t count;
} J9VMGC_SublistFragment;

#define J9SIZEOF_J9VMGC_SublistFragment 48


#define J9MMCONSTANT_IMPLICIT_GC_DEFAULT  0
#define J9MMCONSTANT_EXPLICIT_GC_NOT_AGGRESSIVE  1
#define J9MMCONSTANT_EXPLICIT_GC_RASDUMP_COMPACT  2
#define J9MMCONSTANT_EXPLICIT_GC_EXCLUSIVE_VMACCESS_ALREADY_ACQUIRED  2
#define J9MMCONSTANT_EXPLICIT_GC_SYSTEM_GC  3
#define J9MMCONSTANT_EXPLICIT_GC_NATIVE_OUT_OF_MEMORY  4
#define J9MMCONSTANT_IMPLICIT_GC_AGGRESSIVE  5
#define J9MMCONSTANT_IMPLICIT_GC_PERCOLATE  6
#define J9MMCONSTANT_IMPLICIT_GC_PERCOLATE_AGGRESSIVE  7
#define J9MMCONSTANT_IMPLICIT_GC_EXCESSIVE  8
#define J9MMCONSTANT_IMPLICIT_GC_PERCOLATE_UNLOADING_CLASSES  9
#define J9MMCONSTANT_IMPLICIT_GC_PERCOLATE_CRITICAL_REGIONS  10
#if defined(OMR_GC_CONCURRENT_SCAVENGER)
#define J9MMCONSTANT_IMPLICIT_GC_PERCOLATE_ABORTED_SCAVENGE 11
#endif
#if defined(OMR_GC_IDLE_HEAP_MANAGER)
#define J9MMCONSTANT_EXPLICIT_GC_IDLE_GC 12
#endif
#define J9MMCONSTANT_IMPLICIT_GC_COMPLETE_CONCURRENT 13

typedef struct J9MemorySpaceDescription {
	uintptr_t oldSpaceSize;
	uintptr_t newSpaceSize;
} J9MemorySpaceDescription;

/*
 * @ddr_namespace: map_to_type=J9MemorySegment
 */

typedef struct J9MemorySegment {
	J9AVLTreeNode parentAVLTreeNode;
	uintptr_t type;
	uintptr_t size;
	uint8_t *baseAddress;
	uint8_t *heapBase;
	uint8_t *heapTop;
	uint8_t *heapAlloc;
	struct J9MemorySegment *nextSegment;
	struct J9MemorySegment *previousSegment;
	struct J9MemorySegmentList *memorySegmentList;
	uintptr_t unused1;
	struct J9ClassLoader *classLoader;
	void *memorySpace;
	struct J9MemorySegment *nextSegmentInClassLoader;
	struct J9PortVmemIdentifier vmemIdentifier;
} J9MemorySegment;

#define MEMORY_TYPE_OLD                     1
#define MEMORY_TYPE_NEW                     2
#define MEMORY_TYPE_ROM                     4
#define MEMORY_TYPE_OLD_ROM                 5
#define MEMORY_TYPE_RAM                     8
#define MEMORY_TYPE_OLD_RAM                 9
#define MEMORY_TYPE_NEW_RAM                 10
#define MEMORY_TYPE_FIXED                   16
#define MEMORY_TYPE_FIXED_RAM               24
/* MEMORY_TYPE_CODE is used for virtually allocated JIT code segments, setting MEMORY_TYPE_VIRTUAL is not required. */
#define MEMORY_TYPE_CODE                    32
#define MEMORY_TYPE_ALLOCATED               64
#define MEMORY_TYPE_DISCARDABLE             0x80
#define MEMORY_TYPE_FIXEDSIZE               0x100
#define MEMORY_TYPE_DEBUG_INFO              0x200
/* MEMORY_TYPE_VIRTUAL is expected to be used along with other types like MEMORY_TYPE_JIT_SCRATCH_SPACE
 * or MEMORY_TYPE_JIT_PERSISTENT to allocate virtual memory instead of malloc'ed memory.
 */
#define MEMORY_TYPE_VIRTUAL                 0x400
#define MEMORY_TYPE_UNCOMMITTED             0x800
#define MEMORY_TYPE_IMMORTAL                0x1000
#define MEMORY_TYPE_SCOPED                  0x2000
#define MEMORY_TYPE_NUMA                    0x4000
/* MEMORY_TYPE_FIXED_RAM_CLASS is virtually allocated, setting MEMORY_TYPE_VIRTUAL is not required. */
<<<<<<< HEAD
#define MEMORY_TYPE_FIXED_RAM_CLASS  0x8000
#define MEMORY_TYPE_RAM_CLASS  0x10000
#define MEMORY_TYPE_IGC_SCAN_QUEUE  0x400000
#define MEMORY_TYPE_RAM  8
#define MEMORY_TYPE_FIXED  16
#define MEMORY_TYPE_JIT_SCRATCH_SPACE  0x1000000
#define MEMORY_TYPE_FIXED_RAM  24
#define MEMORY_TYPE_OLD_RAM  9
/* MEMORY_TYPE_CODE is used for virtually allocated JIT code segments, setting MEMORY_TYPE_VIRTUAL is not required. */
#define MEMORY_TYPE_CODE  32
#define MEMORY_TYPE_ROM  4
#define MEMORY_TYPE_CLASS_FILE_BYTES  0x40000
#define MEMORY_TYPE_UNDEAD_CLASS  0x80000
#define MEMORY_TYPE_JIT_PERSISTENT  0x800000
#define MEMORY_TYPE_FIXEDSIZE  0x100
#define MEMORY_TYPE_DEFAULT  0x2000000
#define MEMORY_TYPE_CCDATA  0x100000

=======
#define MEMORY_TYPE_FIXED_RAM_CLASS         0x8000
#define MEMORY_TYPE_RAM_CLASS               0x10000
#define MEMORY_TYPE_ROM_CLASS               0x20000
#define MEMORY_TYPE_DYNAMIC_LOADED_CLASSES  0x20040
#define MEMORY_TYPE_CLASS_FILE_BYTES        0x40000
#define MEMORY_TYPE_UNDEAD_CLASS            0x80000
#define MEMORY_TYPE_BASETYPE_ROM_CLASS      0x200000
#define MEMORY_TYPE_IGC_SCAN_QUEUE          0x400000
#define MEMORY_TYPE_JIT_PERSISTENT          0x800000
#define MEMORY_TYPE_JIT_SCRATCH_SPACE       0x1000000
#define MEMORY_TYPE_DEFAULT                 0x2000000
#define MEMORY_TYPE_FROM_JXE                0x4000000
#define MEMORY_TYPE_SHARED_META             0x8000000
>>>>>>> 84e10c32
#define J9MEMORYSEGMENT_LEFTCHILD(base) AVL_SRP_GETNODE((base)->parentAVLTreeNode.leftChild)
#define J9MEMORYSEGMENT_RIGHTCHILD(base) AVL_SRP_GETNODE((base)->parentAVLTreeNode.rightChild)

typedef struct J9MemorySegmentList {
	struct J9Pool *segmentPool;
	struct J9MemorySegment *nextSegment;
	uintptr_t totalSegmentSize;
	omrthread_monitor_t segmentMutex;
	struct J9AVLTree avlTreeData;
	uintptr_t flags;
} J9MemorySegmentList;

#if defined(OMR_GC_REALTIME)

typedef struct MM_GCRememberedSet {
	uintptr_t globalFragmentIndex;
	uintptr_t preservedGlobalFragmentIndex;
} MM_GCRememberedSet;

typedef struct MM_GCRememberedSetFragment {
	uintptr_t** fragmentAlloc;
	uintptr_t** fragmentTop;
	void* fragmentStorage;
	uintptr_t localFragmentIndex;
	uintptr_t preservedLocalFragmentIndex;
	struct MM_GCRememberedSet* fragmentParent;
} MM_GCRememberedSetFragment;

#endif /* defined(OMR_GC_REALTIME) */

#endif /* j9nongenerated_h */<|MERGE_RESOLUTION|>--- conflicted
+++ resolved
@@ -187,32 +187,13 @@
 #define MEMORY_TYPE_SCOPED                  0x2000
 #define MEMORY_TYPE_NUMA                    0x4000
 /* MEMORY_TYPE_FIXED_RAM_CLASS is virtually allocated, setting MEMORY_TYPE_VIRTUAL is not required. */
-<<<<<<< HEAD
-#define MEMORY_TYPE_FIXED_RAM_CLASS  0x8000
-#define MEMORY_TYPE_RAM_CLASS  0x10000
-#define MEMORY_TYPE_IGC_SCAN_QUEUE  0x400000
-#define MEMORY_TYPE_RAM  8
-#define MEMORY_TYPE_FIXED  16
-#define MEMORY_TYPE_JIT_SCRATCH_SPACE  0x1000000
-#define MEMORY_TYPE_FIXED_RAM  24
-#define MEMORY_TYPE_OLD_RAM  9
-/* MEMORY_TYPE_CODE is used for virtually allocated JIT code segments, setting MEMORY_TYPE_VIRTUAL is not required. */
-#define MEMORY_TYPE_CODE  32
-#define MEMORY_TYPE_ROM  4
-#define MEMORY_TYPE_CLASS_FILE_BYTES  0x40000
-#define MEMORY_TYPE_UNDEAD_CLASS  0x80000
-#define MEMORY_TYPE_JIT_PERSISTENT  0x800000
-#define MEMORY_TYPE_FIXEDSIZE  0x100
-#define MEMORY_TYPE_DEFAULT  0x2000000
-#define MEMORY_TYPE_CCDATA  0x100000
-
-=======
 #define MEMORY_TYPE_FIXED_RAM_CLASS         0x8000
 #define MEMORY_TYPE_RAM_CLASS               0x10000
 #define MEMORY_TYPE_ROM_CLASS               0x20000
 #define MEMORY_TYPE_DYNAMIC_LOADED_CLASSES  0x20040
 #define MEMORY_TYPE_CLASS_FILE_BYTES        0x40000
 #define MEMORY_TYPE_UNDEAD_CLASS            0x80000
+#define MEMORY_TYPE_CCDATA                  0x100000
 #define MEMORY_TYPE_BASETYPE_ROM_CLASS      0x200000
 #define MEMORY_TYPE_IGC_SCAN_QUEUE          0x400000
 #define MEMORY_TYPE_JIT_PERSISTENT          0x800000
@@ -220,7 +201,6 @@
 #define MEMORY_TYPE_DEFAULT                 0x2000000
 #define MEMORY_TYPE_FROM_JXE                0x4000000
 #define MEMORY_TYPE_SHARED_META             0x8000000
->>>>>>> 84e10c32
 #define J9MEMORYSEGMENT_LEFTCHILD(base) AVL_SRP_GETNODE((base)->parentAVLTreeNode.leftChild)
 #define J9MEMORYSEGMENT_RIGHTCHILD(base) AVL_SRP_GETNODE((base)->parentAVLTreeNode.rightChild)
 
