/*******************************************************************************
 * Copyright (c) 2000, 2020 IBM Corp. and others
 *
 * This program and the accompanying materials are made available under
 * the terms of the Eclipse Public License 2.0 which accompanies this
 * distribution and is available at http://eclipse.org/legal/epl-2.0
 * or the Apache License, Version 2.0 which accompanies this distribution
 * and is available at https://www.apache.org/licenses/LICENSE-2.0.
 *
 * This Source Code may also be made available under the following Secondary
 * Licenses when the conditions for such availability set forth in the
 * Eclipse Public License, v. 2.0 are satisfied: GNU General Public License,
 * version 2 with the GNU Classpath Exception [1] and GNU General Public
 * License, version 2 with the OpenJDK Assembly Exception [2].
 *
 * [1] https://www.gnu.org/software/classpath/license.html
 * [2] http://openjdk.java.net/legal/assembly-exception.html
 *
 * SPDX-License-Identifier: EPL-2.0 OR Apache-2.0 OR GPL-2.0 WITH Classpath-exception-2.0 OR LicenseRef-GPL-2.0 WITH Assembly-exception
 *******************************************************************************/

#include "ras/Debug.hpp"

#include <algorithm>
#include <ctype.h>
#include <stdarg.h>
#include <stddef.h>
#include <stdint.h>
#include <stdio.h>
#include <stdlib.h>
#include <string.h>
#include "codegen/BackingStore.hpp"
#include "codegen/CodeGenPhase.hpp"
#include "codegen/CodeGenerator.hpp"
#include "env/FrontEnd.hpp"
#include "codegen/GCStackAtlas.hpp"
#include "codegen/GCStackMap.hpp"
#include "codegen/InstOpCode.hpp"
#include "codegen/Instruction.hpp"
#include "env/KnownObjectTable.hpp"
#include "codegen/LinkageConventionsEnum.hpp"
#include "codegen/LiveRegister.hpp"
#include "codegen/Machine.hpp"
#include "codegen/RealRegister.hpp"
#include "codegen/Register.hpp"
#include "codegen/RegisterConstants.hpp"
#include "codegen/RegisterIterator.hpp"
#include "codegen/RegisterPair.hpp"
#include "codegen/RegisterRematerializationInfo.hpp"
#include "codegen/Snippet.hpp"
#include "compile/Compilation.hpp"
#include "compile/Method.hpp"
#include "compile/ResolvedMethod.hpp"
#include "compile/SymbolReferenceTable.hpp"
#include "compile/VirtualGuard.hpp"
#include "control/Options.hpp"
#include "control/Options_inlines.hpp"
#include "control/Recompilation.hpp"
#include "cs2/hashtab.h"
#include "env/CompilerEnv.hpp"
#include "env/IO.hpp"
#include "env/RawAllocator.hpp"
#include "env/StackMemoryRegion.hpp"
#include "env/TRMemory.hpp"
#include "env/jittypes.h"
#include "il/AutomaticSymbol.hpp"
#include "il/Block.hpp"
#include "il/DataTypes.hpp"
#include "il/ILOpCodes.hpp"
#include "il/ILOps.hpp"
#include "il/LabelSymbol.hpp"
#include "il/MethodSymbol.hpp"
#include "il/Node.hpp"
#include "il/Node_inlines.hpp"
#include "il/ParameterSymbol.hpp"
#include "il/RegisterMappedSymbol.hpp"
#include "il/ResolvedMethodSymbol.hpp"
#include "il/StaticSymbol.hpp"
#include "il/Symbol.hpp"
#include "il/SymbolReference.hpp"
#include "il/TreeTop.hpp"
#include "il/TreeTop_inlines.hpp"
#include "infra/Array.hpp"
#include "infra/Assert.hpp"
#include "infra/BitVector.hpp"
#include "infra/List.hpp"
#include "infra/SimpleRegex.hpp"
#include "infra/CfgNode.hpp"
#include "optimizer/Optimizations.hpp"
#include "optimizer/Optimizer.hpp"
#include "optimizer/PreExistence.hpp"
#include "optimizer/Structure.hpp"
#include "ras/CallStackIterator.hpp"
#include "ras/DebugCounter.hpp"
#include "runtime/Runtime.hpp"

#ifdef J9_PROJECT_SPECIFIC
#include "env/CHTable.hpp"
#include "env/VMAccessCriticalSection.hpp"
#include "env/VMJ9.h"
#endif

#ifdef AIXPPC
#include <sys/debug.h>
#endif

#ifdef TR_TARGET_ARM
#include "arm/codegen/ARMInstruction.hpp"
#endif

#ifdef LINUX
#include <arpa/inet.h>
#include <dlfcn.h>
#include <netdb.h>
#endif

#if defined(J9ZOS390) || defined(AIXPPC) || defined(LINUX)
#include <unistd.h>
#endif

#ifdef J9OS_I5
#include "Xj9I5OSJitDebug.H"
#endif

// -----------------------------------------------------------------------------

// TODO: the following would look much better as instance fields in TR_Debug
int32_t addressWidth = 0;


extern const char *pIlOpNames[];  // from Tree.cpp

const char * jitdCurrentMethodSignature(TR::Compilation *comp)
   {
   return comp->getCurrentMethod()->signature(comp->trMemory(), heapAlloc);
   }


void * TR_Debug::operator new (size_t s, TR_HeapMemory m)
   {
   return m.allocate(s, TR_Memory::Debug);
   }

void * TR_Debug::operator new(size_t s, TR::PersistentAllocator &allocator)
   {
   return allocator.allocate(s);
   }


TR_Debug * createDebugObject(TR::Compilation * comp)
   {
   TR_Debug *dbg = NULL;
   if (comp)
      dbg = new (comp->trHeapMemory()) TR_Debug(comp);
   else
      dbg = new (TR::Compiler->regionAllocator) TR_Debug(comp);
   return dbg;
   }



#if defined(AIXPPC) || defined(LINUX) || defined(J9ZOS390) || defined(OMR_OS_WINDOWS)
static void stopOnCreate()
   {
   static int first = 1;
   // only print the following message once
   if (first)
      {
      printf("stopOnCreate is a dummy routine.\n");
      first = 0;
      }
   }
#endif /* defined(AIXPPC) || defined(LINUX) || defined(J9ZOS390) || defined(OMR_OS_WINDOWS) */


void
TR_Debug::breakOn()
   {
#if defined(TR_HOST_X86)
   TR::Compiler->debug.breakPoint();
#else
   static int first = 1;

   // only print the following message once
   if (first)
      {
      printf("\n");
      printf("Break point encountered.\n");
      printf("Start the program with a debuger, Or\n");
      printf("use <debugOnCreate> option to auto attach the debugger.\n");
      printf("\n");
      first = 0;
      }
   TR::Compiler->debug.breakPoint();
#endif
   }


void
TR_Debug::debugOnCreate()
   {
#if defined(TR_HOST_X86)
   TR::Compiler->debug.breakPoint();
#elif defined(AIXPPC)
   setupDebugger((void *) *((long*)&(stopOnCreate)));
   stopOnCreate();
#elif defined(LINUX) || defined(J9ZOS390) || (defined(OMR_OS_WINDOWS))
   setupDebugger((void *) &stopOnCreate,(void *) &stopOnCreate,true);
   stopOnCreate();
#endif /* defined(TR_HOST_X86) */
   }


TR_Debug::TR_Debug( TR::Compilation * c)
   : _comp(c),
   _compilationFilters(0), _relocationFilters(0), _inlineFilters(0),
   _lastFrequency(-1), _isCold(false), _currentParent(NULL),
   _currentChildIndex(0),
   _mainEntrySeen(false)
   {
   if (c)
      {
      _cg = c->cg();
      _fe = c->fe();
      _file = c->getOutFile();
      resetDebugData();

      _nodeChecklist.init(0, c->trMemory(), heapAlloc, growable);
      _structureChecklist.init(0, c->trMemory(), heapAlloc, growable);
      }
   else // still need to initialize other fields that are being initialized inside resetDebugData()
      {
      _nextLabelNumber         = 1;

      _nextRegisterNumber      = 1;
      _nextNodeNumber          = 1;
      _nextSymbolNumber        = 1;
      _nextInstructionNumber   = 1;
      _nextStructureNumber     = 1;
      _nextVariableSizeSymbolNumber = 1;
      _usesSingleAllocMetaData = 0;
      }

   // Figure out how many bytes are consumed by POINTER_PRINTF_FORMAT
   if (1) // force block scope
      {
      char buffer[30];
      addressWidth = sprintf(buffer, POINTER_PRINTF_FORMAT, this);
      }

   _registerAssignmentTraceFlags = 0;
   }


void
TR_Debug::resetDebugData()
   {
   _nextLabelNumber         = 1;
   _nextRegisterNumber      = 1;
   _nextNodeNumber          = 1;
   _nextSymbolNumber        = 1;
   _nextInstructionNumber   = 1;
   _nextStructureNumber     = 1;
   _nextVariableSizeSymbolNumber = 1;
   _usesSingleAllocMetaData = 0;
   }

inline void roundToBoundary(uint32_t &value, uint32_t boundary)
   {
   uint32_t vplus = value + boundary - 1;
   value = vplus - (vplus % boundary);
   }

void
TR_Debug::roundAddressEnumerationCounters(uint32_t boundary)
   {
   roundToBoundary(_nextLabelNumber,        boundary);
   roundToBoundary(_nextRegisterNumber,     boundary);
   roundToBoundary(_nextSymbolNumber,       boundary);
   roundToBoundary(_nextInstructionNumber,  boundary);
   roundToBoundary(_nextStructureNumber,    boundary);

   // Note: this currently has no effect because we use node->getGlobalIndex()
   // instead of _nextNodeNumber.  We may want to reconsider using
   // _nextNodeNumber to reduce spurious node name differences between runs.
   //
   roundToBoundary(_nextNodeNumber, boundary);
   }

void
TR_Debug::newNode(TR::Node *node)
   {
   char buf[20];
   TR::SimpleRegex * regex;

   sprintf(buf, "ND_%04x", node->getGlobalIndex());

   regex = _comp->getOptions()->getBreakOnCreate();
   if (regex && TR::SimpleRegex::match(regex, buf, false))
      breakOn();

   regex = _comp->getOptions()->getDebugOnCreate();
   if (regex && TR::SimpleRegex::match(regex, buf, false))
      debugOnCreate();

   }

void
TR_Debug::newLabelSymbol(TR::LabelSymbol *labelSymbol)
   {
   TR_ASSERT(_comp, "Required compilation object is NULL.\n");
   char buf[20];
   TR::SimpleRegex * regex = NULL;

   _comp->getToNumberMap().Add((void *)labelSymbol, (intptr_t)_nextLabelNumber);
   sprintf(buf, "L%04x", _nextLabelNumber);

   regex = _comp->getOptions()->getBreakOnCreate();
   if (regex && TR::SimpleRegex::match(regex, buf, false))
      breakOn();

   regex = _comp->getOptions()->getDebugOnCreate();
   if (regex && TR::SimpleRegex::match(regex, buf, false))
      debugOnCreate();

   _nextLabelNumber++;
   }

void
TR_Debug::newInstruction(TR::Instruction *instr)
   {
   TR_ASSERT(_comp, "Required compilation object is NULL.\n");
   if (_comp->getAddressEnumerationOption(TR_EnumerateInstruction) ||
      _comp->getOptions()->getBreakOnCreate())
      {
      char buf[20];
      TR::SimpleRegex * regex;

      _comp->getToNumberMap().Add((void *)instr, (intptr_t)_nextInstructionNumber);
      sprintf(buf, "IN_%04x", _nextInstructionNumber);

      regex = _comp->getOptions()->getBreakOnCreate();
      if (regex && TR::SimpleRegex::match(regex, buf, false))
         breakOn();

      regex = _comp->getOptions()->getDebugOnCreate();
      if (regex && TR::SimpleRegex::match(regex, buf, false))
         debugOnCreate();

      }
   _nextInstructionNumber++;
   }

void
TR_Debug::newRegister(TR::Register *reg)
   {
   TR_ASSERT(_comp, "Required compilation object is NULL.\n");
   char buf[20];
   TR::SimpleRegex * regex;

   regex = _comp->getOptions()->getBreakOnCreate();

   if (_comp->getAddressEnumerationOption(TR_EnumerateRegister))
      _comp->getToNumberMap().Add((void *)reg, (intptr_t)_nextRegisterNumber);

   sprintf(buf, "GPR_%04x", _nextRegisterNumber );

   regex = _comp->getOptions()->getBreakOnCreate();
   if (regex && TR::SimpleRegex::match(regex, buf, false))
      breakOn();

   regex = _comp->getOptions()->getDebugOnCreate();
   if (regex && TR::SimpleRegex::match(regex, buf, false))
      debugOnCreate();

    _nextRegisterNumber++;
   }

void
TR_Debug::newVariableSizeSymbol(TR::AutomaticSymbol *sym)
   {
   TR_ASSERT(_comp, "Required compilation object is NULL.\n");
   int32_t strLength = strlen(TR_VSS_NAME) + TR::getMaxSignedPrecision<TR::Int32>() + 7;
   char *buf = (char *)_comp->trMemory()->allocateHeapMemory(strLength);

   TR::SimpleRegex * regex = NULL;

   _comp->getToStringMap().Add((void *)sym, buf);
   sprintf(buf, "%s_%d",  TR_VSS_NAME, _nextVariableSizeSymbolNumber);

   regex = _comp->getOptions()->getBreakOnCreate();
   if (regex && TR::SimpleRegex::match(regex, buf, false))
      breakOn();

   regex = _comp->getOptions()->getDebugOnCreate();
   if (regex && TR::SimpleRegex::match(regex, buf, false))
      debugOnCreate();

    _nextVariableSizeSymbolNumber++;
   }

void
TR_Debug::addInstructionComment(TR::Instruction *instr, char * comment, ...)
   {
   TR_ASSERT(_comp, "Required compilation object is NULL.\n");

   if (comment == NULL || _comp->getOutFile() == NULL )
      return;

   CS2::HashIndex hashIndex;
   if (_comp->getToCommentMap().Locate(instr, hashIndex))
      {
      List<char> *comments = _comp->getToCommentMap().DataAt(hashIndex);
      comments->add(comment);
      }
   else
      {
      List<char> *comments = new (_comp->trHeapMemory()) List<char>(_comp->trMemory());
      comments->add(comment);
      _comp->getToCommentMap().Add(instr, comments);
      }
   }

const char *
TR_Debug::getDiagnosticFormat(const char *format, char *buffer, int32_t length)
   {
   if (!_comp->getOption(TR_MaskAddresses))
      return format;

   bool allowedToWrite = true;
   bool sawPercentP = false;

   int32_t j = 0;
   const char *c = format;
   for (; *c; c++, j++)
      {
      if (j >= length)
         allowedToWrite = false;
      if (allowedToWrite)
         buffer[j] = *c;

      if (*c == '%')
         {
         ++c; ++j;
         const char *base = c;
         while (*c == '*' || (*c >= '0' && *c <= '9'))
            c++;

         if (*c == 'p')
            {
            char s[] = ".0s*Masked*";
            int32_t slen = sizeof(s)/sizeof(char);
            if (j+slen >= length)
               allowedToWrite = false;
            if (allowedToWrite)
               memcpy(&buffer[j], s, slen);
            j+=slen-2;
            sawPercentP = true;
            }
         else
            {
            if (j+c-base+1 >= length)
               allowedToWrite = false;
            if (allowedToWrite)
               memcpy(&buffer[j], base, c-base+1);
            j+=c-base;
            }
         }
      }

   if (j >= length)
      allowedToWrite = false;
   if (allowedToWrite)
      buffer[j] = 0; // null terminate
   j++;


   if (!sawPercentP)
      return format;
   if (allowedToWrite)
      return buffer;

   // allocate a jitMalloc buffer of the correct size
   buffer = (char *) _comp->trMemory()->allocateHeapMemory(j);
   return getDiagnosticFormat(format, buffer, j);
   }

bool
TR_Debug::performTransformationImpl(bool canOmitTransformation, const char * format, ...)
   {
   int32_t optIndex = _comp->getOptIndex();
   int32_t firstOptIndex = _comp->getOptions()->getFirstOptIndex();
   int32_t lastOptIndex = _comp->getOptions()->getLastOptIndex();
   // An opt that is marked as MustBeDone will always run.
   // However, we need to omit optional transformations when the opt is supposed
   // to be prohibited by firstOptIndex and lastOptIndex
   //
   if (canOmitTransformation && (optIndex < firstOptIndex || optIndex > lastOptIndex))
      return false;

   if (_comp->getOptimizer())
      _comp->getOptimizer()->incOptMessageIndex();

   const char *string = format; // without formattedString, we do our best with the format string itself
   bool alreadyFormatted = false;
   char formatBuffer[200];
   char messageBuffer[300];

   // We try to avoid doing the work of formatting the string if we don't need to.
   //
   if (  (_comp->getOption(TR_CountOptTransformations) && _comp->getOptions()->getVerboseOptTransformationsRegex())
      || (_file != NULL && canOmitTransformation && _comp->getOptions()->getDisabledOptTransformations()))
      {
      va_list args;
      va_start(args,format);
      string = formattedString(messageBuffer, sizeof(messageBuffer), format, args);
      va_end(args);
      alreadyFormatted = true;
      }

   if (_comp->getOption(TR_CountOptTransformations))
      {
      TR::SimpleRegex * regex = _comp->getOptions()->getVerboseOptTransformationsRegex();
      if (regex && TR::SimpleRegex::match(regex, string))
         {
         _comp->incVerboseOptTransformationCount();
         }
      }

   static int32_t curTransformationIndex=0;

   if (canOmitTransformation)
      {
      ++curTransformationIndex;
      _comp->incOptSubIndex();

      TR::SimpleRegex * regex = _comp->getOptions()->getDisabledOptTransformations();
      if (regex && (TR::SimpleRegex::match(regex, curTransformationIndex) || TR::SimpleRegex::match(regex, string)))
         return false;

      if (curTransformationIndex < _comp->getOptions()->getFirstOptTransformationIndex() ||
          curTransformationIndex > _comp->getOptions()->getLastOptTransformationIndex())
         return false;

      if (optIndex == lastOptIndex
         && _comp->getOptSubIndex() > _comp->getOptions()->getLastOptSubIndex())
         return false;

      //
      // Ok, we're doing this transformation
      //
      if (optIndex == comp()->getLastBegunOptIndex())
         comp()->recordPerformedOptTransformation();
      }

   // No need to do the printing logic below if there's no log file
   //
   if (_file == NULL)
      return true;

   if (canOmitTransformation)
      {
      if (_registerAssignmentTraceFlags & TRACERA_IN_PROGRESS)
         trfprintf(_file, "\n"); // traceRA convention is a newline at the start rather than the end

      trfprintf(_file, "[%6d] ", curTransformationIndex);
      if (optIndex == lastOptIndex)
         {
         trfprintf(_file, "%3d.%-4d ", optIndex, _comp->getOptSubIndex());
         }

      if ((format[0] == '%' && format[1] == 's') || (format[0] == 'O' && format[1] == '^' && format[2] == 'O'))
         {
         ;
         }
      else
         {
         // prefix the string with O^O so that tooling can easily count transformations
         // this should already be in most transformations but it could get accidentally dropped
         trfprintf(_file, "O^O (Unknown Transformation):");
         }
      }
   else if (_registerAssignmentTraceFlags & TRACERA_IN_PROGRESS)
      trfprintf(_file, "\n         ");
   else
      trfprintf(_file, "         ");


   char buffer[200];

   va_list args;
   va_start(args,format);

   TR::IO::vfprintf(_file, getDiagnosticFormat(format, buffer, sizeof(buffer)/sizeof(char)), args);
   va_end(args);
   trfflush(_file);

   roundAddressEnumerationCounters();

   return true;
   }

void
TR_Debug::trace(const char * format, ...)
   {
   if (_file != NULL)
      {
      va_list args;
      va_start(args,format);
      vtrace(format, args);
      va_end(args);
      }
   }

void
TR_Debug::vtrace(const char * format, va_list args)
   {
   if (_file != NULL)
      {
      char buffer[256];
      TR::IO::vfprintf(_file, getDiagnosticFormat(format, buffer, sizeof(buffer)), args);
      trfflush(_file);
      }
   }

void
TR_Debug::traceLnFromLogTracer(const char *preFormatted)
   {
   if (_file != NULL)
      {
      trfprintf(_file,preFormatted);
      trfprintf(_file,"\n");
      trfflush(_file);
      }
   }


void
TR_Debug::printInstruction(TR::Instruction *instr)
   {
   if (_file != NULL)
      {
      print(_file, instr);
      trfflush(_file);
      }
   }



void
TR_Debug::printHeader()
   {
   if (_file == NULL)
      return;

   trfprintf(_file, "\n=======>%s\n", signature(_comp->getMethodSymbol()));
   }

void
TR_Debug::printMethodHotness()
   {
   if (_file == NULL)
      return;

   trfprintf(_file, "\nThis method is %s", _comp->getHotnessName(_comp->getMethodHotness()));
   if (_comp->getRecompilationInfo() &&
       _comp->getRecompilationInfo()->isProfilingCompilation())
      trfprintf(_file, " and will be profiled");

   trfprintf(_file, "\n");
   }


void
TR_Debug::printInstrDumpHeader(const char * title)
   {
   if (_file == NULL)
      return;

   int addressFieldWidth   = TR::Compiler->debug.hexAddressFieldWidthInChars();
   int codeByteColumnWidth = TR::Compiler->debug.codeByteColumnWidth();
   int prefixWidth         = addressFieldWidth * 2 + codeByteColumnWidth + 12; // 8 bytes of offsets, 2 spaces, and opening and closing brackets
   const char *lineNumber = "";

   if (strcmp(title, "Post Instruction Selection Instructions") == 0 || strcmp(title, "Post Register Assignment Instructions") == 0)
      {
      trfprintf(_file, "\n%*s+--------------------------------------- instruction address", addressFieldWidth-2, " ");
      trfprintf(_file, "\n%*s|       +------------------------------------------ %s", addressFieldWidth-2, " ",lineNumber);
      trfprintf(_file, "\n%*s|       |       +----------------------------------------- instruction", addressFieldWidth-2, " ");
      trfprintf(_file, "\n%*s|       |       |", addressFieldWidth-2, " ");
      trfprintf(_file, "\n%*sV       V       V", addressFieldWidth-2, " ");
      }
    else
      {
      trfprintf(_file, "\n%*s+--------------------------------------- instruction address", addressFieldWidth - 1, " ");
      trfprintf(_file, "\n%*s|        +----------------------------------------- instruction offset from start of method", addressFieldWidth - 1, " ");
      trfprintf(_file, "\n%*s|        | %*s+------------------------------------------ corresponding TR::Instruction instance", addressFieldWidth - 1, " ", addressFieldWidth, " ");
      trfprintf(_file, "\n%*s|        | %*s|  +-------------------------------------------------- code bytes", addressFieldWidth - 1, " ", addressFieldWidth, " ");
      trfprintf(_file, "\n%*s|        | %*s|  |%*s+-------------------------------------- %sopcode and operands", addressFieldWidth - 1, " ", addressFieldWidth, " ", codeByteColumnWidth - 2, " ", lineNumber);
      trfprintf(_file, "\n%*s|        | %*s|  |%*s|\t\t\t\t+----------- additional information", addressFieldWidth - 1, " ", addressFieldWidth, " ", codeByteColumnWidth - 2, " ");
      trfprintf(_file, "\n%*s|        | %*s|  |%*s|\t\t\t\t|", addressFieldWidth - 1, " ", addressFieldWidth, " ", codeByteColumnWidth - 2, " ");
      trfprintf(_file, "\n%*sV        V %*sV  V%*sV\t\t\t\tV", addressFieldWidth - 1, " ", addressFieldWidth, " ", codeByteColumnWidth - 2, " ");
      }
   }


#define MAX_PREFIX_WIDTH 80


// Prints the prefix of a dumped instruction, which includes its address in the
// code cache, its offset from the beginning of the method, the code bytes, and
// the address of the corresponding TR_Instruction object.
//
// If binary encoding has not been performend, only the last item is printed.
// The instruction address, offset and code bytes columns are compressed.
//
// If no TR_Instruction object is given (instr == NULL), the column is left blank.
//
// If it is currently the assembly generation phase, no prefix is printed.
//
// Returns the address of the last printed code byte.
//
uint8_t *
TR_Debug::printPrefix(TR::FILE *pOutFile, TR::Instruction *instr, uint8_t *cursor, uint8_t size)
   {
   if (cursor != NULL)
      {
      uint32_t offset = cursor - _comp->cg()->getCodeStart();

      char prefix[MAX_PREFIX_WIDTH + 1];

      int addressFieldWidth   = TR::Compiler->debug.hexAddressFieldWidthInChars();
      int codeByteColumnWidth = TR::Compiler->debug.codeByteColumnWidth();
      int prefixWidth         = addressFieldWidth * 2 + codeByteColumnWidth + 12; // 8 bytes of offsets, 2 spaces, and opening and closing brackets

      if (_comp->getOption(TR_MaskAddresses))
         {
         if (instr)
            sprintf(prefix, "%*s %08x [%s]", addressFieldWidth, "*Masked*", offset, getName(instr));
         else
            sprintf(prefix, "%*s %08x %*s", addressFieldWidth, "*Masked*", offset, addressFieldWidth + 2, " ");
         }
      else
         {
         if (instr)
            sprintf(prefix, POINTER_PRINTF_FORMAT " %08x [%s]", cursor, offset, getName(instr));
         else
            sprintf(prefix, POINTER_PRINTF_FORMAT " %08x %*s", cursor, offset, addressFieldWidth + 2, " ");
         }

      char *p0 = prefix;
      char *p1 = prefix + strlen(prefix);

      // Print machine code in bytes on X86, in words on PPC,ARM,ARM64
      // Stop if we try to run over the buffer.
      if (_comp->target().cpu.isX86())
         {
         for (int i = 0; i < size && p1 - p0 + 3 < prefixWidth; i++, p1 += 3)
            sprintf(p1, " %02x", *cursor++);
         }
      else if (_comp->target().cpu.isPower() || _comp->target().cpu.isARM() || _comp->target().cpu.isARM64())
         {
         for (int i = 0; i < size && p1 - p0 + 9 < prefixWidth; i += 4, p1 += 9, cursor += 4)
            sprintf(p1, " %08x", *((uint32_t *)cursor));
         }
      else // FIXME: Need a better general form
         {
         for (int i = 0; i < size && p1 - p0 + 3 < prefixWidth; i++, p1 += 3)
            sprintf(p1, " %02x", *cursor++);
         }

      int leftOver = p0 + prefixWidth - p1;
      if (leftOver >= 1)
         {
         memset(p1, ' ', leftOver);
         p1[leftOver] = '\0';
         }

      trfprintf(pOutFile, "\n%s", prefix);
      }
   else if (_registerAssignmentTraceFlags & TRACERA_IN_PROGRESS)
      {
      char *spaces = "                                        ";
      int16_t padding = 30 - _registerAssignmentTraceCursor;

      if (padding < 0)
         trfprintf(_file, "\n%.*s", 30, spaces);
      else if (padding > 0)
         trfprintf(_file, "%.*s", padding, spaces);

      _registerAssignmentTraceCursor = 30;

      if (_registerAssignmentTraceFlags & TRACERA_INSTRUCTION_INSERTED)
         trfprintf(pOutFile, " <%s>\t", getName(instr));
      else
         trfprintf(pOutFile, " [%s]\t", getName(instr));
      }
   else
      {
      trfprintf(pOutFile, "\n [%s]\t", getName(instr));
      }

   TR::SimpleRegex * regex = NULL;

   if (regex)
      {
      char buf[20];
      sprintf(buf, "%s", getName(instr));

      char * p = buf;
      while (*p!='I')
         p++;

      if (TR::SimpleRegex::match(regex, p))
         breakOn();
      }

   return cursor;
   }

void
TR_Debug::printSnippetLabel(TR::FILE *pOutFile, TR::LabelSymbol *label, uint8_t *cursor, const char *comment1, const char *comment2)
   {
   int addressFieldWidth   = TR::Compiler->debug.hexAddressFieldWidthInChars();
   int codeByteColumnWidth = TR::Compiler->debug.codeByteColumnWidth();
   int prefixWidth         = addressFieldWidth * 2 + codeByteColumnWidth + 12; // 8 bytes of offsets, 2 spaces, and opening and closing brackets

   uint32_t offset = cursor - _comp->cg()->getCodeStart();

   if (_comp->getOption(TR_MaskAddresses))
      {
      trfprintf(pOutFile, "\n\n%*s %08x %*s", TR::Compiler->debug.hexAddressFieldWidthInChars(), "*Masked*", offset, addressFieldWidth + codeByteColumnWidth + 2, " ");
      }
   else
      {
      trfprintf(pOutFile, "\n\n" POINTER_PRINTF_FORMAT " %08x %*s", cursor, offset, addressFieldWidth + codeByteColumnWidth + 2, " ");
      }
   print(pOutFile, label);
   trfprintf(pOutFile, ":");
   if (comment1)
      {
      trfprintf(pOutFile, "\t\t%c %s", (_comp->target().cpu.isX86() && _comp->target().isLinux()) ? '#' : ';', comment1);
      if (comment2)
         trfprintf(pOutFile, " (%s)", comment2);
      }
   }

void
TR_Debug::print(TR::FILE *pOutFile, TR_BitVector * bv)
   {
   if (pOutFile == NULL) return;

   trfprintf(pOutFile,"{");
   bool firstOne = true;
   TR_BitVectorIterator bvi(*bv);
   int32_t num = 0;
   while (bvi.hasMoreElements())
      {
      if (!firstOne)
         trfprintf(pOutFile,", ");
      else
         firstOne = false;
      trfprintf(pOutFile,"%d",bvi.getNextElement());

      if (num > 30)
         {
         trfprintf(pOutFile,"\n");
         num = 0;
         }
      num++;

      }
   trfprintf(pOutFile,"}");
   }

void
TR_Debug::print(TR::FILE *pOutFile, TR_SingleBitContainer *sbc)
   {
   if (pOutFile == NULL) return;

   if (sbc->isEmpty())
      trfprintf(pOutFile,"{}");
   else
      trfprintf(pOutFile,"{0}");
   }

void
TR_Debug::print(TR::FILE *pOutFile, TR::BitVector * bv)
   {
   if (pOutFile == NULL) return;

   trfprintf(pOutFile,"{");
   bool firstOne = true;
   int32_t  num      = 0;
   TR::BitVector::Cursor bi(*bv);
   for (bi.SetToFirstOne(); bi.Valid(); bi.SetToNextOne())
      {
      if (!firstOne)
         trfprintf(pOutFile, ", ");
      else
         firstOne = false;
      trfprintf(pOutFile, "%d", (uint32_t) bi);

      if (num > 30)
         {
         trfprintf(pOutFile,"\n");
         num = 0;
         }
      num++;

      }
   trfprintf(pOutFile, "}");
   }

void
TR_Debug::print(TR::FILE *pOutFile, TR::SparseBitVector * sparse)
   {
   if (pOutFile == NULL) return;

   trfprintf(pOutFile,"{");
   bool firstOne = true;
   int32_t  num      = 0;
   TR::SparseBitVector::Cursor bi(*sparse);
   for (bi.SetToFirstOne(); bi.Valid(); bi.SetToNextOne())
      {
      if (!firstOne)
         trfprintf(pOutFile, ", ");
      else
         firstOne = false;
      trfprintf(pOutFile, "%d", (uint32_t) bi);

      if (num > 30)
         {
         trfprintf(pOutFile,"\n");
         num = 0;
         }
      num++;

      }
   trfprintf(pOutFile, "}");
   }

void
TR_Debug::print(TR::FILE *pOutFile, TR::SymbolReference * symRef)
   {
   if (pOutFile == NULL) return;

   TR_PrettyPrinterString  output(this);
   print(symRef, output);
   trfprintf(pOutFile, "%s", output.getStr());
   trfflush(pOutFile);
   }


const char *
TR_Debug::signature(TR::ResolvedMethodSymbol *s)
   {
#ifdef J9_PROJECT_SPECIFIC
   if (s->getRecognizedMethod() == TR::java_lang_Class_newInstancePrototype)
      return s->getResolvedMethod()->newInstancePrototypeSignature(_comp->trMemory());
#endif
   return s->signature(_comp->trMemory());
   }


TR_OpaqueClassBlock *
TR_Debug::containingClass(TR::SymbolReference *symRef)
   {
   TR::Method *method = symRef->getSymbol()->castToMethodSymbol()->getMethod();

   if (method)
      {
      char *className = method->classNameChars();
      uint16_t classNameLen = method->classNameLength();
      return fe()->getClassFromSignature(className, classNameLen, symRef->getOwningMethod(comp()));
      }

   return NULL;
   }


void
TR_Debug::nodePrintAllFlags(TR::Node *node, TR_PrettyPrinterString &output)
   {
   char *format = "%s";

   output.append(format, node->printHasFoldedImplicitNULLCHK());
   output.append(format, node->printIsHighWordZero());
   output.append(format, node->printIsUnsigned());
   output.append(format, node->printIsClassPointerConstant());
   output.append(format, node->printIsMethodPointerConstant());
   output.append(format, node->printIsSafeToSkipTableBoundCheck());
   output.append(format, node->printIsProfilingCode());
   output.append(format, node->printIsZero());
   output.append(format, node->printIsNonZero());
   output.append(format, node->printIsNonNegative());
   output.append(format, node->printIsNonPositive());
   output.append(format, node->printPointsToNull());
   output.append(format, node->printRequiresConditionCodes());
   output.append(format, node->printIsUnneededConversion());
   output.append(format, node->printParentSupportsLazyClobber());
   output.append(format, node->printIsFPStrictCompliant());
   output.append(format, node->printCannotOverflow());
   output.append(format, node->printPointsToNonNull());

   output.append(format, node->printIsInvalid8BitGlobalRegister());
   output.append(format, node->printIsDirectMemoryUpdate());
   output.append(format, node->printIsTheVirtualCallNodeForAGuardedInlinedCall());
   if (!inDebugExtension())
      output.append(format, node->printIsDontTransformArrayCopyCall());
   output.append(format, node->printIsNodeRecognizedArrayCopyCall());
   output.append(format, node->printCanDesynchronizeCall());
   output.append(format, node->printContainsCompressionSequence());
   output.append(format, node->printIsInternalPointer());
   output.append(format, node->printIsMaxLoopIterationGuard());
   output.append(format, node->printIsProfiledGuard()     );
   output.append(format, node->printIsInterfaceGuard()    );
   output.append(format, node->printIsAbstractGuard()     );
   output.append(format, node->printIsHierarchyGuard()    );
   output.append(format, node->printIsNonoverriddenGuard());
   output.append(format, node->printIsSideEffectGuard()   );
   output.append(format, node->printIsDummyGuard()        );
   output.append(format, node->printIsHCRGuard()          );
   output.append(format, node->printIsOSRGuard()          );
   output.append(format, node->printIsBreakpointGuard()          );
   output.append(format, node->printIsMutableCallSiteTargetGuard() );
   output.append(format, node->printIsByteToByteTranslate());
   output.append(format, node->printIsByteToCharTranslate());
   output.append(format, node->printIsCharToByteTranslate());
   output.append(format, node->printIsCharToCharTranslate());
   output.append(format, node->printSetSourceIsByteArrayTranslate() );
   output.append(format, node->printSetTargetIsByteArrayTranslate() );
   output.append(format, node->printSetTermCharNodeIsHint()         );
   output.append(format, node->printSetTableBackedByRawStorage()    );
   output.append(format, node->printIsForwardArrayCopy());
   output.append(format, node->printIsBackwardArrayCopy());
   output.append(format, node->printIsRarePathForwardArrayCopy());
   output.append(format, node->printIsNoArrayStoreCheckArrayCopy());
   output.append(format, node->printIsReferenceArrayCopy());
   output.append(format, node->printIsHalfWordElementArrayCopy());
   output.append(format, node->printIsWordElementArrayCopy());
   output.append(format, node->printIsHeapObjectWrtBar());
   output.append(format, node->printIsNonHeapObjectWrtBar());
   output.append(format, node->printIsSkipWrtBar());
   output.append(format, node->printIsArrayChkPrimitiveArray1());
   output.append(format, node->printIsArrayChkReferenceArray1());
   output.append(format, node->printIsArrayChkPrimitiveArray2());
   output.append(format, node->printIsArrayChkReferenceArray2());
   output.append(format, node->printNeedsPrecisionAdjustment());
   output.append(format, node->printIsSignExtendedTo32BitAtSource());
   output.append(format, node->printIsSignExtendedTo64BitAtSource());
   output.append(format, node->printIsZeroExtendedTo32BitAtSource());
   output.append(format, node->printIsZeroExtendedTo64BitAtSource());
   output.append(format, node->printNeedsSignExtension());
   output.append(format, node->printSkipSignExtension());
   output.append(format, node->printSetUseSignExtensionMode());
   output.append(format, node->printIsSeenRealReference());
   output.append(format, node->printNormalizeNanValues());
   output.append(format, node->printCannotTrackLocalUses());
   output.append(format, node->printIsSkipSync());
   output.append(format, node->printIsReadMonitor());
   output.append(format, node->printIsLocalObjectMonitor());
   output.append(format, node->printIsPrimitiveLockedRegion());
   output.append(format, node->printIsSyncMethodMonitor());
   output.append(format, node->printIsStaticMonitor());
   output.append(format, node->printIsNormalizedShift());
   output.append(format, node->printIsSimpleDivCheck());
   output.append(format, node->printIsOmitSync());
   output.append(format, node->printIsNOPLongStore());
   output.append(format, node->printIsStoredValueIsIrrelevant());
   output.append(format, node->printIsThrowInsertedByOSR());
   output.append(format, node->printCanSkipZeroInitialization());
   output.append(format, node->printIsDontMoveUnderBranch());
   output.append(format, node->printIsPrivatizedInlinerArg());
   output.append(format, node->printArrayCmpLen());
   output.append(format, node->printArrayCmpSign());
   output.append(format, node->printXorBitOpMem());
   output.append(format, node->printOrBitOpMem());
   output.append(format, node->printAndBitOpMem());
#ifdef J9_PROJECT_SPECIFIC
   output.append(format, node->printSkipCopyOnStore());
   output.append(format, node->printSkipCopyOnLoad());
   output.append(format, node->printSkipPadByteClearing());
   output.append(format, node->printUseStoreAsAnAccumulator());
   output.append(format, node->printCleanSignInPDStoreEvaluator());
#endif
   output.append(format, node->printUseCallForFloatToFixedConversion());
#ifdef J9_PROJECT_SPECIFIC
   output.append(format, node->printCleanSignDuringPackedLeftShift());
   if (!inDebugExtension())
      output.append(format, node->printIsInMemoryCopyProp());
#endif
   output.append(format, node->printAllocationCanBeRemoved());
   output.append(format, node->printArrayTRT());
   output.append(format, node->printCannotTrackLocalStringUses());
   output.append(format, node->printCharArrayTRT());
   output.append(format, node->printEscapesInColdBlock());
   output.append(format, node->printIsDirectMethodGuard());
#ifdef J9_PROJECT_SPECIFIC
   output.append(format, node->printIsDontInlineUnsafePutOrderedCall());
#endif
   output.append(format, node->printIsHeapificationStore());
   output.append(format, node->printIsHeapificationAlloc());
   output.append(format, node->printIsIdentityless());
   output.append(format, node->printIsLiveMonitorInitStore());
   output.append(format, node->printIsMethodEnterExitGuard());
   output.append(format, node->printReturnIsDummy());
#ifdef J9_PROJECT_SPECIFIC
   output.append(format, node->printSharedMemory());
#endif
   output.append(format, node->printSourceCellIsTermChar());
#ifdef J9_PROJECT_SPECIFIC
   output.append(format, node->printSpineCheckWithArrayElementChild());
#endif
   output.append(format, node->printStoreAlreadyEvaluated());
   output.append(format, node->printCopyToNewVirtualRegister());
   }


void
TR_Debug::print(TR::SymbolReference * symRef, TR_PrettyPrinterString& output, bool hideHelperMethodInfo, bool verbose)
   {
   int32_t displacement = 0;
   uint32_t numSpaces;
   TR_PrettyPrinterString symRefNum(this),
                          symRefOffset(this),
                          symRefAddress(this),
                          symRefName(this),
                          symRefKind(this),
                          otherInfo(this),
                          symRefWCodeId(this),
                          symRefObjIndex(this),
                          labelSymbol(this);

   TR::Symbol * sym = symRef->getSymbol();

   symRefAddress.append("%s", getName(sym));


   if (sym)
      {
      if (!inDebugExtension() &&
          _comp->cg()->getMappingAutomatics() &&
          sym->isRegisterMappedSymbol() &&
          sym->getRegisterMappedSymbol()->getOffset() != 0)
         {
         displacement = sym->getRegisterMappedSymbol()->getOffset();
         }
      }

   if (symRef->getOffset() + displacement)
      {
      symRefOffset.append( "%+d", displacement + symRef->getOffset());
      }

   if (symRef->getKnownObjectIndex() != TR::KnownObjectTable::UNKNOWN)
      symRefObjIndex.append( " (obj%d)", (int)symRef->getKnownObjectIndex());
   else if (sym && sym->isFixedObjectRef() && comp()->getKnownObjectTable() && !symRef->isUnresolved())
      {
      TR::KnownObjectTable::Index i = comp()->getKnownObjectTable()->getExistingIndexAt((uintptr_t*)sym->castToStaticSymbol()->getStaticAddress());
      if (i != TR::KnownObjectTable::UNKNOWN)
         symRefObjIndex.append( " (==obj%d)", (int)i);
      }

   if (sym)
      {
      if (symRef->isUnresolved())
         symRefKind.append(" unresolved");
      switch (symRef->hasBeenAccessedAtRuntime())
         {
         case TR_yes: symRefKind.append( " accessed");    break;
         case TR_no:  symRefKind.append( " notAccessed"); break;
         default: break;
         }
      if (symRef->getSymbol()->isFinal())
         symRefKind.append(" final");
      if (symRef->getSymbol()->isVolatile())
         symRefKind.append(" volatile");
      switch (sym->getKind())
         {
         case TR::Symbol::IsAutomatic:
            symRefName.append(" %s", getName(symRef));
            if (sym->getAutoSymbol()->getName() == NULL)
               symRefKind.append(" Auto");
            else
               symRefKind.append(" %s", sym->getAutoSymbol()->getName());
            break;
         case TR::Symbol::IsParameter:
            symRefKind.append(" Parm");
            symRefName.append(" %s", getName(symRef));
            break;
         case TR::Symbol::IsStatic:
            if(symRef->isFromLiteralPool())
             {
               symRefKind.append(" DLP-Static");
               symRefName.append( " %s", getName(symRef));
             }
            else
               {
               symRefKind.append(" Static");
               if (sym->isNamed())
                  {
                  symRefName.append(" \"%s\"", ((TR::StaticSymbol*)sym)->getName());
                  }
               symRefName.append(" %s", getName(symRef));
               }
            break;

         case TR::Symbol::IsResolvedMethod:
         case TR::Symbol::IsMethod:
            {
            TR::MethodSymbol *methodSym = sym->castToMethodSymbol();
            if (!inDebugExtension())
               {
               if (methodSym->isNative())
                  symRefKind.append(" native");
               switch (methodSym->getMethodKind())
                  {
                  case TR::MethodSymbol::Virtual:
                     symRefKind.append(" virtual");
                     break;
                  case TR::MethodSymbol::Interface:
                     symRefKind.append(" interface");
                     break;
                  case TR::MethodSymbol::Static:
                     symRefKind.append(" static");
                     break;
                  case TR::MethodSymbol::Special:
                     symRefKind.append(" special");
                     break;
                  case TR::MethodSymbol::Helper:
                     symRefKind.append(" helper");
                     break;
                  case TR::MethodSymbol::ComputedStatic:
                     symRefKind.append(" computed-static");
                     break;
                  case TR::MethodSymbol::ComputedVirtual:
                     symRefKind.append(" computed-virtual");
                     break;
                  default:
                        symRefKind.append(" UNKNOWN");
                     break;
                  }

               symRefKind.append(" Method");
               symRefName.append(" %s", getName(symRef));
               TR_OpaqueClassBlock *clazz = containingClass(symRef);
               if (clazz)
                  {
                  if (TR::Compiler->cls.isInterfaceClass(_comp, clazz))
                     otherInfo.append( " (Interface class)");
                  else if (TR::Compiler->cls.isAbstractClass(_comp, clazz))
                     otherInfo.append( " (Abstract class)");
                  }
               }
            else
               {
               symRefKind.append(" Method", TR_Debug::getName(symRef));
               symRefName.append(" %s", TR_Debug::getName(symRef));
               }
            }
            break;

         case TR::Symbol::IsShadow:
            if (sym->isNamedShadowSymbol() && sym->getNamedShadowSymbol()->getName() != NULL)
               {
               symRefKind.append(" %s", sym->getNamedShadowSymbol()->getName());
               symRefName.append(" %s", getName(symRef));
               }
            else
               {
               symRefKind.append(" Shadow");
               symRefName.append(" %s", getName(symRef));
               }
            break;
         case TR::Symbol::IsMethodMetaData:
            symRefKind.append(" MethodMeta");
            symRefName.append(" %s", symRef->getSymbol()->getMethodMetaDataSymbol()->getName());
            break;
         case TR::Symbol::IsLabel:
            print(sym->castToLabelSymbol(), labelSymbol);
            if (!labelSymbol.isEmpty())
               labelSymbol.append( " " );
            break;
         default:
            TR_ASSERT(0, "unexpected symbol kind");
         }
         otherInfo.append( " [flags 0x%x 0x%x ]", sym->getFlags(),sym->getFlags2());
      }

   numSpaces = getNumSpacesAfterIndex( symRef->getReferenceNumber(), getIntLength(_comp->getSymRefTab()->baseArray.size()) );

      symRefNum.append("#%d", symRef->getReferenceNumber());

   if (verbose)
      {
       output.append("%s:%*s", symRefNum.getStr(), numSpaces, "");

       if (hideHelperMethodInfo)
          output.append(" %s%s[%s]%s", labelSymbol.getStr(), symRefWCodeId.getStr(), symRefOffset.getStr(), symRefObjIndex.getStr());
       else
          output.append(" %s%s%s[%s%s%s]%s%s", symRefName.getStr(), labelSymbol.getStr(), symRefWCodeId.getStr(), symRefKind.getStr(), symRefOffset.isEmpty() ? "" : " ",
                symRefOffset.getStr(), symRefObjIndex.getStr(), otherInfo.getStr());

       output.append(" [%s]", symRefAddress.getStr());

       if(sym)
          {
          output.append (" (%s)",TR::DataType::getName(sym->getDataType()));
          if (sym->isVolatile())
             {
             output.append(" [volatile]");
             }
          }
      }
   else
      {
      if (hideHelperMethodInfo)
         output.append(" %s%s[%s%s%s]%s", labelSymbol.getStr(), symRefWCodeId.getStr(), symRefNum.getStr(), symRefOffset.isEmpty() ? "" : " ", symRefOffset.getStr(),
               symRefObjIndex.getStr());
      else
         output.append(" %s%s%s[%s%s%s%s%s]%s%s", symRefName.getStr(), labelSymbol.getStr(), symRefWCodeId.getStr(), symRefNum.getStr(), symRefKind.isEmpty() ? "" : " ",
               symRefKind.getStr(), symRefOffset.isEmpty() ? "" : " ", symRefOffset.getStr(), symRefObjIndex.getStr(), otherInfo.getStr());
      }

   }


void
TR_Debug::print(TR::FILE *pOutFile, TR::LabelSymbol * labelSymbol)
   {
   if (pOutFile == NULL)  return;
   TR_PrettyPrinterString output(this);
   print(labelSymbol, output);
   trfprintf(pOutFile, "%s", output.getStr());
   }
void
TR_Debug::print(TR::LabelSymbol * labelSymbol, TR_PrettyPrinterString& output)
   {
   output.append( "%s", getName(labelSymbol));
   }

const char *
TR_Debug::getName(void * address, const char * prefix, uint32_t nextNumber, bool enumerate)
   {
   TR_ASSERT(_comp, "Required compilation object is NULL.\n");
   // Common getName facility

   if (enumerate)
      {
      if (!address)
         {
         char *buf = (char *)_comp->trMemory()->allocateHeapMemory(20 + TR::Compiler->debug.pointerPrintfMaxLenInChars());
         sprintf(buf, "%0*d", TR::Compiler->debug.hexAddressWidthInChars(), 0);
         return buf;
         }

      CS2::HashIndex hashIndex;
      if (_comp->getToStringMap().Locate((void *)address, hashIndex))
         {
         return (const char*)_comp->getToStringMap().DataAt(hashIndex);
         }
      else
         {
         char *buf = (char *)_comp->trMemory()->allocateHeapMemory(20 + TR::Compiler->debug.pointerPrintfMaxLenInChars());

         uint8_t indentation = TR::Compiler->debug.hexAddressFieldWidthInChars() - 4;
         sprintf(buf, "%*s%04x", indentation, prefix, nextNumber);
         _comp->getToStringMap().Add((void *)address, buf);
         return buf;
         }
      }

   char *buf = (char *)_comp->trMemory()->allocateHeapMemory(20 + TR::Compiler->debug.pointerPrintfMaxLenInChars());
   if (_comp->getOption(TR_MaskAddresses))
      {
      sprintf(buf, "%*s", TR::Compiler->debug.hexAddressFieldWidthInChars(), "*Masked*");
      return buf;
      }
   else
      {
      if (address)
         sprintf(buf, POINTER_PRINTF_FORMAT, address);
      else
         sprintf(buf, "%0*d", TR::Compiler->debug.hexAddressWidthInChars(), 0);
      return buf;
      }
   }

const char *
TR_Debug::getVSSName(TR::AutomaticSymbol *sym)
   {
   TR_ASSERT(_comp, "Required compilation object is NULL.\n");
   CS2::HashIndex hashIndex;
   if (_comp->getToStringMap().Locate((void *)sym, hashIndex))
      {
      return (const char *)_comp->getToStringMap().DataAt(hashIndex);
      }

   TR_ASSERT( false, "could not find variable size symbol in the _comp->getToStringMap()");
   return getName((void *) sym, TR_VSS_NAME, 0, false);
   }

const char *
TR_Debug::getName( TR::Symbol * sym)
   {
   if (sym == NULL)
      return "(null)";

   if (sym->isVariableSizeSymbol())
      return getVSSName(sym->castToVariableSizeSymbol());
   // TODO: Rewrite this more like the other getName functions.  Currently it
   // burns a lot of nextSymbolNumbers.
   //
   return getName((void *) sym, "SYM_", _nextSymbolNumber++, _comp->getAddressEnumerationOption(TR_EnumerateSymbol));
   }

const char *
TR_Debug::getName(TR::Instruction * instr)
   {
   TR_ASSERT(_comp, "Required compilation object is NULL.\n");
   uint32_t InstructionNumber = 0;

   if (!_comp->getAddressEnumerationOption(TR_EnumerateInstruction))
      return getName((void *) instr, "IN_", 0, false);

   CS2::HashIndex hashIndex;
   if (_comp->getToNumberMap().Locate((void *)instr, hashIndex))
      {
      InstructionNumber = (uint32_t)_comp->getToNumberMap().DataAt(hashIndex);
      return getName((void *) instr, "IN_", InstructionNumber, _comp->getAddressEnumerationOption(TR_EnumerateInstruction));
      }

   TR_ASSERT(0, "each instruction should be associated with a unique number");
   return getName((void *) instr, "IN1_", 0, _comp->getAddressEnumerationOption(TR_EnumerateInstruction));

   }

const char *
TR_Debug::getName(TR_Structure * structure)
   {
   // TODO: Rewrite this more like the other getName functions.  Currently it
   // burns a lot of nextStructureNumbers.
   //
   return getName((void *) structure, "ST_", _nextStructureNumber++, _comp->getAddressEnumerationOption(TR_EnumerateStructure));
   }

const char *
TR_Debug::getName(TR::Node * node)
   {
   if (!node)
      return "(null)";
   else
      return getName((void *) node, "ND_", node->getGlobalIndex(), _comp->getAddressEnumerationOption(TR_EnumerateNode));
   }

const char *
TR_Debug::getName(TR::CFGNode * node)
   {
   char *buf = (char *)_comp->trMemory()->allocateHeapMemory(25);
   if (_comp->getAddressEnumerationOption(TR_EnumerateBlock))
      {
      sprintf(buf, "block_%d", node->getNumber());
      }
   else if (_comp->getOption(TR_MaskAddresses))
      {
      sprintf(buf, "%*s", TR::Compiler->debug.hexAddressWidthInChars(), "*Masked*");
      }
   else
      {
      sprintf(buf, POINTER_PRINTF_FORMAT, node);
      }

   return buf;
   }

const char *
TR_Debug::getName(TR::LabelSymbol *labelSymbol)
   {
   TR_ASSERT(_comp, "Required compilation object is NULL.\n");
   CS2::HashIndex hashIndex;
   uint32_t labelNumber = 0;

   if (labelSymbol->isRelativeLabel())
      {
      return labelSymbol->getName();
      }
   if (_comp->getToStringMap().Locate((void *)labelSymbol, hashIndex))
      {
      return (const char *)_comp->getToStringMap().DataAt(hashIndex);
      }
   else if (_comp->getToNumberMap().Locate((void *)labelSymbol, hashIndex))
      {
      char *buf = NULL;
      labelNumber = (uint32_t)_comp->getToNumberMap().DataAt(hashIndex);

      if (labelSymbol->getSnippet())
         {
         buf = (char *)_comp->trMemory()->allocateHeapMemory(25);
         sprintf(buf, "Snippet Label L%04d", labelNumber);
         }
      else if (labelSymbol->isStartOfColdInstructionStream())
         {
         buf = (char *)_comp->trMemory()->allocateHeapMemory(25);
         sprintf(buf, "Outlined Label L%04d", labelNumber);
         }
      else
         {
         buf = (char *)_comp->trMemory()->allocateHeapMemory(25);
         sprintf(buf, "Label L%04d", labelNumber);
         }
      _comp->getToStringMap().Add((void *)labelSymbol, buf);
      return buf;
      }
   else
      {
      char *buf = (char *)_comp->trMemory()->allocateHeapMemory(20+TR::Compiler->debug.pointerPrintfMaxLenInChars());

      if (labelSymbol->getSnippet())
         if (_comp->getOption(TR_MaskAddresses))
            sprintf(buf, "Snippet Label [*Masked*]");
         else
            sprintf(buf, "Snippet Label [" POINTER_PRINTF_FORMAT "]", labelSymbol);
      else
         if (_comp->getOption(TR_MaskAddresses))
            sprintf(buf, "Label [*Masked*]");
         else
            sprintf(buf, "Label [" POINTER_PRINTF_FORMAT "]", labelSymbol);

      _comp->getToStringMap().Add((void *)labelSymbol, buf);
      return buf;
      }
   }

const char *
TR_Debug::getPerCodeCacheHelperName(TR_CCPreLoadedCode helper)
   {
   switch (helper)
      {
#if defined(TR_TARGET_POWER)
      case TR_AllocPrefetch: return "Alloc Prefetch";
      case TR_ObjAlloc: return "Object Alloc Helper";
      case TR_VariableLenArrayAlloc: return "Variable Length Array Alloc Helper";
      case TR_ConstLenArrayAlloc: return "Constant Length Array Alloc Helper";
      case TR_writeBarrier: return "Write Barrier Helper";
      case TR_writeBarrierAndCardMark: return "Write Barrier and Card Mark Helper";
      case TR_cardMark: return "Card Mark Helper";
      case TR_arrayStoreCHK: return "Array Store Check";
#endif // TR_TARGET_POWER
      default: break;
      }
   return "Unknown Helper";
   }

const char *
TR_Debug::getName(TR::SymbolReference * symRef)
   {
   int32_t index = symRef->getReferenceNumber();
   int32_t nonhelperIndex, numHelperSymbols;

   nonhelperIndex = comp()->getSymRefTab()->getNonhelperIndex(comp()->getSymRefTab()->getLastCommonNonhelperSymbol());
   numHelperSymbols = comp()->getSymRefTab()->getNumHelperSymbols();

   if (index < numHelperSymbols)
      {
      return getRuntimeHelperName(index);
      }

   if (index < nonhelperIndex)
      {
      if (index >= numHelperSymbols + TR::SymbolReferenceTable::firstArrayShadowSymbol &&
          index < numHelperSymbols + TR::SymbolReferenceTable::firstArrayShadowSymbol + TR::NumTypes)
         return "<array-shadow>";
      if (index >= numHelperSymbols + TR::SymbolReferenceTable::firstPerCodeCacheHelperSymbol &&
          index <= numHelperSymbols + TR::SymbolReferenceTable::lastPerCodeCacheHelperSymbol)
         return getPerCodeCacheHelperName((TR_CCPreLoadedCode)(index - numHelperSymbols - TR::SymbolReferenceTable::firstPerCodeCacheHelperSymbol));
      switch (index - numHelperSymbols)
         {
         case TR::SymbolReferenceTable::contiguousArraySizeSymbol:
            return "<contiguous-array-size>";
         case TR::SymbolReferenceTable::discontiguousArraySizeSymbol:
            return "<discontiguous-array-size>";
         case TR::SymbolReferenceTable::arrayClassRomPtrSymbol:
            return "<array-class-rom-ptr>";
         case TR::SymbolReferenceTable::vftSymbol:
            return "<vft-symbol>";
         case TR::SymbolReferenceTable::currentThreadSymbol:
            return "<current-thread>";
         case TR::SymbolReferenceTable::thisRangeExtensionSymbol:
            return "<this-range-extension>";
         case TR::SymbolReferenceTable::recompilationCounterSymbol:
            return "<recompilation-counter>";
         case TR::SymbolReferenceTable::counterAddressSymbol:
            return "<recompilation-counter-address>";
         case TR::SymbolReferenceTable::countForRecompileSymbol:
            return "<count-for-recompile>";
         case TR::SymbolReferenceTable::gcrPatchPointSymbol:
            return "<gcr-patch-point>";
         case TR::SymbolReferenceTable::startPCSymbol:
            return "<start-PC>";
         case TR::SymbolReferenceTable::compiledMethodSymbol:
            return "<J9Method>";
         case TR::SymbolReferenceTable::excpSymbol:
            return "<exception-symbol>";
         case TR::SymbolReferenceTable::indexableSizeSymbol:
            return "<indexable-size>";
         case TR::SymbolReferenceTable::resolveCheckSymbol:
            return "<resolve check>";
         case TR::SymbolReferenceTable::arraySetSymbol:
            return "<arrayset>";
         case TR::SymbolReferenceTable::arrayCopySymbol:
            return "<arraycopy>";
         case TR::SymbolReferenceTable::prefetchSymbol:
            return "<prefetch>";
         case TR::SymbolReferenceTable::arrayTranslateSymbol:
            return "<arraytranslate>";
         case TR::SymbolReferenceTable::arrayTranslateAndTestSymbol:
            return "<arraytranslateandtest>";
         case TR::SymbolReferenceTable::long2StringSymbol:
            return "<long2String>";
         case TR::SymbolReferenceTable::bitOpMemSymbol:
            return "<bitOpMem>";
         case TR::SymbolReferenceTable::reverseLoadSymbol:
            return "<reverse-load>";
         case TR::SymbolReferenceTable::reverseStoreSymbol:
            return "<reverse-store>";
         case TR::SymbolReferenceTable::arrayCmpSymbol:
            return "<arraycmp>";
         case TR::SymbolReferenceTable::currentTimeMaxPrecisionSymbol:
            return "<currentTimeMaxPrecision>";
         case TR::SymbolReferenceTable::singlePrecisionSQRTSymbol:
            return "<fsqrt>";
         case TR::SymbolReferenceTable::killsAllMethodSymbol:
            return "<killsAllMethod>";
         case TR::SymbolReferenceTable::usesAllMethodSymbol:
            return "<usesAllMethod>";
         case TR::SymbolReferenceTable::synchronizedFieldLoadSymbol:
            return "<synchronizedFieldLoad>";
         case TR::SymbolReferenceTable::atomicAddSymbol:
             return "<atomicAdd>";
         case TR::SymbolReferenceTable::atomicFetchAndAddSymbol:
             return "<atomicFetchAndAdd>";
         case TR::SymbolReferenceTable::atomicFetchAndAdd32BitSymbol:
             return "<atomicFetchAndAdd32Bit>";
         case TR::SymbolReferenceTable::atomicFetchAndAdd64BitSymbol:
             return "<atomicFetchAndAdd64Bit>";
         case TR::SymbolReferenceTable::atomicSwapSymbol:
             return "<atomicSwap>";
         case TR::SymbolReferenceTable::atomicSwap32BitSymbol:
             return "<atomicSwap32Bit>";
         case TR::SymbolReferenceTable::atomicSwap64BitSymbol:
             return "<atomicSwap64Bit>";
         case TR::SymbolReferenceTable::atomicCompareAndSwapReturnStatusSymbol:
             return "<atomicCompareAndSwapReturnStatus>";
         case TR::SymbolReferenceTable::atomicCompareAndSwapReturnValueSymbol:
             return "<atomicCompareAndSwapReturnValue>";
         case TR::SymbolReferenceTable::potentialOSRPointHelperSymbol:
             return "<potentialOSRPointHelper>";
         case TR::SymbolReferenceTable::osrFearPointHelperSymbol:
             return "<osrFearPointHelper>";
         case TR::SymbolReferenceTable::eaEscapeHelperSymbol:
             return "<eaEscapeHelper>";
         }
      }

    TR::Symbol *sym = symRef->getSymbol();
   switch (sym->getKind())
      {
      case TR::Symbol::IsAutomatic:
         return getAutoName(symRef);
      case TR::Symbol::IsParameter:
         return getParmName(symRef);
      case TR::Symbol::IsStatic:
         return getStaticName(symRef);
      case TR::Symbol::IsResolvedMethod:
      case TR::Symbol::IsMethod:
         return getMethodName(symRef);
      case TR::Symbol::IsShadow:
         return getShadowName(symRef);
      case TR::Symbol::IsMethodMetaData:
         return getMetaDataName(symRef);
      case TR::Symbol::IsLabel:
         return getName((TR::LabelSymbol *)sym);
      default:
         TR_ASSERT(0, "unexpected symbol kind");
         return "unknown name";
      }
   }

void
TR_Debug::print(TR::FILE *pOutFile, TR::SymbolReferenceTable * symRefTab)
   {
   if (pOutFile != NULL && symRefTab->baseArray.size() > 0 && _comp->getOption(TR_TraceAliases))
      {
      trfprintf(pOutFile, "Symbol Reference Map for this method:\n");
      for (int32_t i=0; i<symRefTab->baseArray.size(); i++)
         if (symRefTab->getSymRef(i))
            trfprintf(pOutFile,"  %d[" POINTER_PRINTF_FORMAT "]\n", i, symRefTab->getSymRef(i));
      }
   }

void
TR_Debug::printAliasInfo(TR::FILE *pOutFile, TR::SymbolReferenceTable * symRefTab)
   {
   if (pOutFile == NULL) return;

   trfprintf(pOutFile, "\nSymbol References with Aliases:\n\n");
   for (int32_t i = symRefTab->getIndexOfFirstSymRef(); i < symRefTab->getNumSymRefs(); ++i)
      if (symRefTab->getSymRef(i))
         printAliasInfo(pOutFile, symRefTab->getSymRef(i));
   }

void
TR_Debug::printAliasInfo(TR::FILE *pOutFile, TR::SymbolReference * symRef)
   {
   if (pOutFile == NULL) return;

   TR_BitVector * useDefAliases = symRef->getUseDefAliasesBV();
   TR_BitVector * useOnlyAliases = symRef->getUseonlyAliasesBV(_comp->getSymRefTab());
   if (useDefAliases || useOnlyAliases)
      {
      trfprintf(pOutFile, "Symref #%d %s \n", symRef->getReferenceNumber(), getName(symRef));
      if (useOnlyAliases)
         {
         trfprintf(pOutFile, "   Use Aliases: %p   ", useOnlyAliases);
         print(pOutFile, useOnlyAliases);
         }
      else
         trfprintf(pOutFile, "   Use Aliases: NULL ");
      trfprintf(pOutFile, "\n");

      if (useDefAliases)
         {
         trfprintf(pOutFile, "   Usedef Aliases: %p ", useDefAliases);
         print(pOutFile, useDefAliases);
         }
      else
         trfprintf(pOutFile, "   Usedef Aliases: NULL ");
      trfprintf(pOutFile, "\n");
      }
   else
      {
      trfprintf(pOutFile, "Symref #%d %s has no aliases\n", symRef->getReferenceNumber(), getName(symRef));
      }
   }

TR::ResolvedMethodSymbol *
TR_Debug::getOwningMethodSymbol(TR::SymbolReference * symRef)
   {
   return _comp->getOwningMethodSymbol(symRef->getOwningMethodIndex());
   }

TR_ResolvedMethod *
TR_Debug::getOwningMethod(TR::SymbolReference * symRef)
   {
   return getOwningMethodSymbol(symRef)->getResolvedMethod();
   }



const char *
TR_Debug::getAutoName(TR::SymbolReference * symRef)
   {
   int32_t slot = symRef->getCPIndex();
   char * name = (char *)_comp->trMemory()->allocateHeapMemory(50+TR::Compiler->debug.pointerPrintfMaxLenInChars());

   name[0]=0;  //initialize to empty string

   if (symRef->getSymbol()->isSpillTempAuto())
      {
      char * symName = (char *)_comp->trMemory()->allocateHeapMemory(20);
      if (symRef->getSymbol()->getDataType() == TR::Float || symRef->getSymbol()->getDataType() == TR::Double)
         sprintf(symName, "#FPSPILL%zu_%d", symRef->getSymbol()->getSize(), symRef->getReferenceNumber());
      else
         sprintf(symName, "#SPILL%zu_%d", symRef->getSymbol()->getSize(), symRef->getReferenceNumber());

      if (_comp->getOption(TR_MaskAddresses))
         sprintf(name, "<%s *Masked*>", symName);
      else
         sprintf(name, "<%s " POINTER_PRINTF_FORMAT ">", symName, symRef->getSymbol());
      }
   else if (symRef->isTempVariableSizeSymRef())
      {
      TR_ASSERT(symRef->getSymbol()->isVariableSizeSymbol(),"symRef #%d must contain a variable size symbol\n",symRef->getReferenceNumber());
      TR::AutomaticSymbol *sym = symRef->getSymbol()->getVariableSizeSymbol();
      sprintf(name, "<%s rc=%d>",getVSSName(sym),sym->getReferenceCount());
      }
   else if (symRef->getSymbol()->isPendingPush())
      {
      sprintf(name, "<pending push temp %d>", -slot - 1);
      }
   else if (slot < getOwningMethodSymbol(symRef)->getFirstJitTempIndex())
      {
      int debugNameLen;
      char *debugName = getOwningMethod(symRef)->localName(slot, 0, debugNameLen, comp()->trMemory()); // TODO: Proper bcIndex somehow; TODO: proper length
      if (!debugName)
         {
         debugName = "";
         debugNameLen = 0;
         }
      debugNameLen = std::min(debugNameLen, 15); // Don't overrun the buffer
      if (symRef->getSymbol()->castToAutoSymbol()->isPinningArrayPointer())
         sprintf(name, "%.*s<pinning array auto slot %d>", debugNameLen, debugName, slot);
      else if (symRef->getSymbol()->castToAutoSymbol()->holdsMonitoredObject())
         {
         if (symRef->holdsMonitoredObjectForSyncMethod())
            sprintf(name, "%.*s<auto slot %d holds monitoredObject syncMethod>", debugNameLen, debugName, slot);
         else
            sprintf(name, "%.*s<auto slot %d holds monitoredObject>", debugNameLen, debugName, slot);
         }
      else
         sprintf(name, "%.*s<auto slot %d>", debugNameLen, debugName, slot);
      }
   else
      {
      if (symRef->getSymbol()->castToAutoSymbol()->isInternalPointer())
         sprintf(name, "<internal pointer temp slot %d>", slot);
      else
         {
         if (symRef->getSymbol()->castToAutoSymbol()->isPinningArrayPointer())
            sprintf(name, "<pinning array temp slot %d>", slot);
         else if (symRef->getSymbol()->castToAutoSymbol()->holdsMonitoredObject())
            {
            if (symRef->holdsMonitoredObjectForSyncMethod())
               sprintf(name, "<temp slot %d holds monitoredObject syncMethod>", slot);
            else
               sprintf(name, "<temp slot %d holds monitoredObject>", slot);
            }
         else
            sprintf(name, "<temp slot %d>", slot);
         }
      }
   return name;
   }

const char *
TR_Debug::getParmName(TR::SymbolReference * symRef)
   {
   int32_t debugNameLen, signatureLen;
   int32_t slot = symRef->getCPIndex();
   const char * s = symRef->getSymbol()->castToParmSymbol()->getTypeSignature(signatureLen);
   char *debugName = getOwningMethod(symRef)->localName(slot, 0, debugNameLen, comp()->trMemory()); // TODO: Proper bcIndex somehow; TODO: proper length
   char * buf;

   if (!debugName)
      {
      debugName = "";
      debugNameLen = 0;
      }
   if (slot == 0 && !getOwningMethodSymbol(symRef)->isStatic())
      {
      buf = (char *)_comp->trMemory()->allocateHeapMemory(debugNameLen + signatureLen + 17);
      sprintf(buf, "%.*s<'this' parm %.*s>", debugNameLen, debugName, signatureLen, s);
      }
   else
      {
      buf = (char *)_comp->trMemory()->allocateHeapMemory(debugNameLen + signatureLen + 15);
      sprintf(buf, "%.*s<parm %d %.*s>", debugNameLen, debugName, symRef->getCPIndex(), signatureLen, s);
      }
   return buf;
   }



const char *
TR_Debug::getMethodName(TR::SymbolReference * symRef)
   {
   TR::Method *method = symRef->getSymbol()->castToMethodSymbol()->getMethod();

   if (method==NULL)
      {
      return "unknown";
      }

   return method->signature(comp()->trMemory(), stackAlloc);
   }



const char *
TR_Debug::getStaticName_ForListing(TR::SymbolReference * symRef)
   {
   TR::StaticSymbol * sym = symRef->getSymbol()->castToStaticSymbol();


   if (_comp->getSymRefTab()->isConstantAreaSymbol(sym) && sym->isStatic() && sym->isNamed())
      {
      return sym->getName();
      }

   return NULL;
   }


const char *
TR_Debug::getStaticName(TR::SymbolReference * symRef)
   {
   TR::StaticSymbol * sym = symRef->getSymbol()->castToStaticSymbol();
   void * staticAddress;
   staticAddress = sym->getStaticAddress();

   if (sym->isClassObject())
      {
      if (!sym->addressIsCPIndexOfStatic() && staticAddress)
         {
         int32_t len;
         char * name = TR::Compiler->cls.classNameChars(comp(), symRef, len);
         if (name)
            {
            char * s = (char *)_comp->trMemory()->allocateHeapMemory(len+1);
            sprintf(s, "%.*s", len, name);
            return s;
            }
         }
      return "unknown class object";
      }
   else if (sym->isConstantPoolAddress())
      return "<constant pool address>";
   else if (symRef->getCPIndex() >= 0)
      {
      if (sym->isAddressOfClassObject())
         return "<address of class object>";

      if (sym->isConstString())
         {
         TR::StackMemoryRegion stackMemoryRegion(*comp()->trMemory());
         char *contents = NULL;
         intptr_t length = 0, prefixLength = 0, suffixOffset = 0;
         char *etc = "";
         const intptr_t LENGTH_LIMIT=80;
         const intptr_t PIECE_LIMIT=20;

#ifdef J9_PROJECT_SPECIFIC
         TR::VMAccessCriticalSection getStaticNameCriticalSection(comp(),
                                                                   TR::VMAccessCriticalSection::tryToAcquireVMAccess);
         if (!symRef->isUnresolved() && getStaticNameCriticalSection.acquiredVMAccess())
            {
            uintptr_t stringLocation = (uintptr_t)sym->castToStaticSymbol()->getStaticAddress();
            if (stringLocation)
               {
               uintptr_t string = comp()->fej9()->getStaticReferenceFieldAtAddress(stringLocation);
               length = comp()->fej9()->getStringUTF8Length(string);
               contents = (char*)comp()->trMemory()->allocateMemory(length+1, stackAlloc, TR_MemoryBase::UnknownType);
               comp()->fej9()->getStringUTF8(string, contents, length+1);

               //
               // We don't want to mess up the logs too much.  Make sure the
               // strings aren't too ugly.
               //

               // Use ellipsis if the string is too long
               //
               if (length <= LENGTH_LIMIT)
                  {
                  prefixLength = suffixOffset = length;
                  }
               else
                  {
                  prefixLength = PIECE_LIMIT;
                  suffixOffset = length - PIECE_LIMIT;
                  etc = "\"...\"";
                  }

               // Stop before any non-printable characters (like newlines or UTF8 weirdness)
               //
               intptr_t i;
               for (i=0; i < prefixLength; i++)
                  if (!isprint(contents[i]))
                     {
                     prefixLength = i;
                     etc = "\"...\"";
                     break;
                     }
               for (i = length-1; i > suffixOffset; i--)
                  if (!isprint(contents[i]))
                     {
                     suffixOffset = i;
                     etc = "\"...\"";
                     break;
                     }
               }
            char *result = (char*)_comp->trMemory()->allocateHeapMemory(length+20);
            sprintf(result, "<string \"%.*s%s%s\">", prefixLength, contents, etc, contents+suffixOffset);
            return result;
            }
#endif
         return "<string>";
         }

      if (sym->isConstMethodType())
         return "<method type>"; // TODO: Print the signature

      if (sym->isConstMethodHandle())
         return "<method handle>"; // TODO: Print some kind of identification

      if (sym->isConstObjectRef())
         return "<constant object ref>";

      if (sym->isConst())
         return "<constant>";

      return getOwningMethod(symRef)->staticName(symRef->getCPIndex(), comp()->trMemory());
      }

   if (_comp->getSymRefTab()->isVtableEntrySymbolRef(symRef))
      return "<class_loader>";

#ifdef J9_PROJECT_SPECIFIC
   if (sym->isCallSiteTableEntry())
      {
      char * s = (char *)_comp->trMemory()->allocateHeapMemory(60);
      sprintf(s, "<callSite entry @%d " POINTER_PRINTF_FORMAT ">", sym->castToCallSiteTableEntrySymbol()->getCallSiteIndex(), staticAddress);
      return s;
      }

   if (sym->isMethodTypeTableEntry())
      {
      char * s = (char *)_comp->trMemory()->allocateHeapMemory(62);
      sprintf(s, "<methodType entry @%d " POINTER_PRINTF_FORMAT ">", sym->castToMethodTypeTableEntrySymbol()->getMethodTypeIndex(), staticAddress);
      return s;
      }
#endif

   if (_comp->getSymRefTab()->isConstantAreaSymbol(sym) && sym->isStatic() && sym->isNamed())
      {
      return sym->getName();
      }

   if (staticAddress)
      {
      char * name = (char *)_comp->trMemory()->allocateHeapMemory(TR::Compiler->debug.pointerPrintfMaxLenInChars()+5);
      if (_comp->getOption(TR_MaskAddresses))
         sprintf(name, "*Masked*");
      else
         sprintf(name, POINTER_PRINTF_FORMAT, staticAddress);
      return name;
      }

   return "unknown static";
   }

// Note: This array needs to match up with what is in compile/SymbolReferenceTable.hpp
static const char *commonNonhelperSymbolNames[] =
   {
   "<contiguousArraySize>",
   "<discontiguousArraySize>",
   "<arrayClassRomPtr>",
   "<classRomPtr>",
   "<javaLangClassFromClass>",
   "<classFromJavaLangClass>",
   "<addressOfClassOfMethod>",
   "<ramStaticsFromClass>",
   "<componentClass>",
   "<componentClassAsPrimitive>",
   "<isArray>",
   "<isClassAndDepthFlags>",
   "<initializeStatusFromClass>",
   "<isClassFlags>",
   "<vft>",
   "<currentThread>",
   "<recompilationCounter>",
   "<excp>",
   "<indexableSize>",
   "<resolveCheck>",
   "<arrayTranslate>",
   "<arrayTranslateAndTest>",
   "<long2String>",
   "<bitOpMem>",
   "<reverseLoad>",
   "<reverseStore>",
   "<currentTimeMaxPrecision>",
   "<headerFlags>",
   "<singlePrecisionSQRT>",
   "<threadPrivateFlags>",
   "<arrayletSpineFirstElement>",
   "<dltBlock>",
   "<countForRecompile>",
   "<gcrPatchPoint>",
   "<counterAddress>",
   "<startPC>",
   "<compiledMethod>",
   "<thisRangeExtension>",
   "<profilingBufferCursor>",
   "<profilingBufferEnd>",
   "<profilingBuffer>",
   "<osrBuffer>",
   "<osrScratchBuffer>",
   "<osrFrameIndex>",
   "<osrReturnAddress>",
   "<potentialOSRPointHelper>",
   "<osrFearPointHelper>",
   "<eaEscapeHelper>",
   "<lowTenureAddress>",
   "<highTenureAddress>",
   "<fragmentParent>",
   "<globalFragment>",
   "<instanceShape>",
   "<instanceDescription>",
   "<descriptionWordFromPtr>",
   "<classFromJavaLangClassAsPrimitive>",
   "<javaVM>",
   "<heapBase>",
   "<heapTop>",
   "<j9methodExtraField>",
   "<j9methodConstantPoolField>",
   "<startPCLinkageInfo>",
   "<instanceShapeFromROMClass>",
   "<objectEqualityComparison>",
   "<synchronizedFieldLoad>",
   "<atomicAdd>",
   "<atomicFetchAndAdd>",
   "<atomicFetchAndAdd32Bit>",
   "<atomicFetchAndAdd64Bit>",
   "<atomicSwap>",
   "<atomicSwap32Bit>",
   "<atomicSwap64Bit>",
   "<atomicCompareAndSwapReturnStatus>",
   "<atomicCompareAndSwapReturnValue>",
   "<jProfileValueSymbol>",
   "<jProfileValueWithNullCHKSymbol>",
   };

const char *
TR_Debug::getShadowName(TR::SymbolReference * symRef)
   {

   if (symRef->getCPIndex() >= 0 && !symRef->getSymbol()->isArrayShadowSymbol())
      return getOwningMethod(symRef)->fieldName(symRef->getCPIndex(), comp()->trMemory());

   if (symRef->getSymbol() == _comp->getSymRefTab()->findGenericIntShadowSymbol())
      {
      if (symRef->reallySharesSymbol(_comp))
         {
         return "<generic int shadow>";
         }
      else
         {
         return "<immutable generic int shadow>";
         }
      }

   if (_comp->getSymRefTab()->isVtableEntrySymbolRef(symRef))
      return "<vtable-entry-symbol>";

   if (symRef->getSymbol()->isUnsafeShadowSymbol())
      return "<unsafe shadow sym>";

   if (symRef == _comp->getSymRefTab()->findHeaderFlagsSymbolRef())
      return "<object header flag word>";

   if (symRef->getSymbol())
      {
      if (comp()->getSymRefTab()->isRefinedArrayShadow(symRef))
         return "<refined-array-shadow>";

      if (comp()->getSymRefTab()->isImmutableArrayShadow(symRef))
         return "<immutable-array-shadow>";

      if(symRef->getSymbol()->isArrayletShadowSymbol())
         return "<arraylet-shadow>";

      if(symRef->getSymbol()->isGlobalFragmentShadowSymbol())
         return "<global-fragmnet>";

      if(symRef->getSymbol()->isMemoryTypeShadowSymbol())
         return "<memory-type>";

      if (symRef->getSymbol()->isNamedShadowSymbol())
         {
         return symRef->getSymbol()->getNamedShadowSymbol()->getName();
         }
      }

   const int32_t numCommonNonhelperSymbols = TR::SymbolReferenceTable::lastCommonNonhelperSymbol - TR::SymbolReferenceTable::firstCommonNonhelperNonArrayShadowSymbol - TR_numCCPreLoadedCode;
   static_assert (sizeof(commonNonhelperSymbolNames)/sizeof(commonNonhelperSymbolNames[0]) == numCommonNonhelperSymbols,
      "commonNonhelperSymbolNames array must match CommonNonhelperSymbol enumeration");

   for (int32_t i = TR::SymbolReferenceTable::firstCommonNonhelperNonArrayShadowSymbol; i < _comp->getSymRefTab()->getLastCommonNonhelperSymbol(); i++)
      {
      TR::SymbolReference *other = _comp->getSymRefTab()->element((TR::SymbolReferenceTable::CommonNonhelperSymbol)i);
      if (other && other->getSymbol() == symRef->getSymbol())
         return commonNonhelperSymbolNames[i - TR::SymbolReferenceTable::firstCommonNonhelperNonArrayShadowSymbol];
      }

   return "unknown field";
   }

const char *
TR_Debug::getMetaDataName(TR::SymbolReference * symRef)
   {
   const char *name = symRef->getSymbol()->getMethodMetaDataSymbol()->getName();
   return name ? name : "method meta data";
   }

void
TR_Debug::printBlockInfo(TR::FILE *pOutFile, TR::Node *node)
   {
   if (node)
      {
      if (node->getOpCodeValue() == TR::BBStart)
         {
         trfprintf(pOutFile, " BBStart");

         TR::Block *block = node->getBlock();
         if (block->getNumber() >= 0)
            trfprintf(pOutFile, " <block_%d>",block->getNumber());
         if (block->getFrequency()>=0)
            trfprintf(pOutFile, " (frequency %d)",block->getFrequency());
         if (block->isExtensionOfPreviousBlock())
            trfprintf(pOutFile, " (extension of previous block)");
         if (block->isCatchBlock())
            {
            int32_t length;
            const char *classNameChars = block->getExceptionClassNameChars();
            if (classNameChars)
               {
               length = block->getExceptionClassNameLength();
               trfprintf(pOutFile, " (catches %.*s)", length, getName(classNameChars, length));
               }
            else
               {
               classNameChars = "...";
               length = 3;
               trfprintf(pOutFile, " (catches ...)");
               }
            }
         if (block->isSuperCold())
            trfprintf(pOutFile, " (super cold)");
         else if (block->isCold())
            trfprintf(pOutFile, " (cold)");

         if (block->isLoopInvariantBlock())
            trfprintf(pOutFile, " (loop pre-header)");
         TR_BlockStructure *blockStructure = block->getStructureOf();
         if (_comp->getFlowGraph()->getStructure() && blockStructure)
            {
            if (!inDebugExtension())
               {
               TR_Structure *parent = blockStructure->getParent();
               while (parent)
                  {
                  TR_RegionStructure *region = parent->asRegion();
                  if (region->isNaturalLoop() ||
                      region->containsInternalCycles())
                     {
                     trfprintf(pOutFile, " (in loop %d)", region->getNumber());
                     break;
                     }
                  parent = parent->getParent();
                  }
               TR_BlockStructure *dupBlock = blockStructure->getDuplicatedBlock();
               if (dupBlock)
                  trfprintf(pOutFile, " (dup of block_%d)", dupBlock->getNumber());
               }
            }
         }
      else if (node && node->getOpCodeValue() == TR::BBEnd)
         {
         trfprintf(pOutFile, " BBEnd");

         TR::Block *block = node->getBlock();

         if (block->getNumber() >= 0)
            trfprintf(pOutFile, " </block_%d>", block->getNumber());
         }
      }
   }

void
TR_Debug::clearNodeChecklist()
   {
   _nodeChecklist.empty();
   }

void
TR_Debug::saveNodeChecklist(TR_BitVector &saveArea)
   {
   saveArea = _nodeChecklist;
   }

void
TR_Debug::restoreNodeChecklist(TR_BitVector &saveArea)
   {
   _nodeChecklist = saveArea;
   }

int32_t
TR_Debug::dumpLiveRegisters()
   {
   TR::FILE *pOutFile = _comp->getOutFile();
   int i = 0;

   if (pOutFile == NULL)
      return 0;

   trfprintf(pOutFile, "; Live regs:");

   // Dump the number of each kind
   //
   for (i = 0; i < NumRegisterKinds; i++)
      {
      TR_RegisterKinds kind = (TR_RegisterKinds)i;
      TR_LiveRegisters *liveRegisters = _comp->cg()->getLiveRegisters(kind);
      if (liveRegisters)
         trfprintf(pOutFile, " %s=%d", getRegisterKindName(kind), liveRegisters->getNumberOfLiveRegisters());
      }

   trfprintf(pOutFile, " {");

   // Dump all the registers of each kind
   //
   const char *separator = "";
   for (i = 0; i < NumRegisterKinds; i++)
      {
      TR_RegisterKinds kind = (TR_RegisterKinds)i;
      TR_LiveRegisters *liveRegisters = _comp->cg()->getLiveRegisters(kind);
      if (liveRegisters)
         {
         for (TR_LiveRegisterInfo *info = liveRegisters->getFirstLiveRegister(); info; info = info->getNext())
            {
            trfprintf(pOutFile, "%s%s", separator, getName(info->getRegister()));
            separator = ", ";
            }
         }
      }
   trfprintf(pOutFile, "}");
   return 0;
   }

int32_t
TR_Debug::dumpLiveRegisters(TR::FILE *pOutFile, TR_RegisterKinds rk)
   {
   if (pOutFile == NULL)
      return 0;

   int32_t n = 0;

   TR::RegisterPair *regPair;
   TR_LiveRegisters *liveReg = _comp->cg()->getLiveRegisters(rk);

   if (!liveReg)
      return 0;

   trfprintf(pOutFile, "Live %s registers:\n", getRegisterKindName(rk));
   for (TR_LiveRegisterInfo *p = liveReg->getFirstLiveRegister(); p; p = p->getNext())
      {
      regPair = p->getRegister()->getRegisterPair();

      ++n;
      if (regPair)
         trfprintf(pOutFile, "\t[" POINTER_PRINTF_FORMAT "] %d:  " POINTER_PRINTF_FORMAT " pair (" POINTER_PRINTF_FORMAT ", " POINTER_PRINTF_FORMAT ")  ",
                 p, n, regPair, regPair->getLowOrder(), regPair->getHighOrder());
      else
         {
         TR::Register *reg = p->getRegister();
         trfprintf(pOutFile, "\t[" POINTER_PRINTF_FORMAT "] %d:  " POINTER_PRINTF_FORMAT "  ", p, n, reg);
         }

      trfprintf(pOutFile, "\n");
      }

   if (n == 0)
      trfprintf(pOutFile, "\tNo live %s.\n", getRegisterKindName(rk));

   return n;
   }

void
TR_Debug::dumpLiveRealRegisters(TR::FILE *pOutFile, TR_RegisterKinds rk)
   {
   if (pOutFile == NULL)
      return;

   TR_RegisterMask  mask = _comp->cg()->getLiveRealRegisters(rk);
   trfprintf(pOutFile, "Live real %s registers:\n\t", getRegisterKindName(rk));
   if (mask)
      printRegisterMask(pOutFile, mask, rk);
   else
      trfprintf(pOutFile, "None");

   trfprintf(pOutFile, "\n");
   }

void
TR_Debug::setupToDumpTreesAndInstructions(const char *title)
   {
   TR::FILE *pOutFile = _comp->getOutFile();
   if (pOutFile == NULL)
      return;

   trfprintf(pOutFile, "\n%s:\n", title);
   _nodeChecklist.empty();
   trfprintf(pOutFile,"\n\n============================================================\n");
   }

void
TR_Debug::dumpSingleTreeWithInstrs(TR::TreeTop     *treeTop,
                                   TR::Instruction *instr,
                                   bool              dumpTrees,
                                   bool              dumpInstrs,
                                   bool              dumpRefCounts,
                                   bool              dumpLiveRegs)
   {
   TR::FILE *pOutFile = _comp->getOutFile();
   if (pOutFile == NULL)
      return;

   if (dumpLiveRegs)
      {
      dumpLiveRegisters();
      trfprintf(pOutFile, "\n------------------------------\n");
      }

   if (dumpTrees)
      printWithFixedPrefix(pOutFile, treeTop->getNode(), 1, true, dumpRefCounts, " ");

   if (dumpInstrs)
      {
      trfprintf(pOutFile, "\n------------------------------\n");
      if (treeTop->getLastInstruction())
         {
         TR::Instruction *cursor = instr;
         while (cursor)
            {
            print(pOutFile, cursor);
            if (cursor == treeTop->getLastInstruction())
               break;
            cursor = cursor->getNext();
            }

#if defined(TR_TARGET_POWER) || defined(TR_TARGET_S390)
         // Loop a second time and dump outlined code
         TR::Instruction *lastOutlinedTarget = NULL;
         cursor = instr;
         while (cursor)
            {
#if defined(TR_TARGET_POWER)
            TR::Instruction *outlinedCursor = getOutlinedTargetIfAny(cursor);
#elif defined(TR_TARGET_S390)
            TR::Instruction *outlinedCursor = getOutlinedTargetIfAny(cursor);
#endif

            if (outlinedCursor)
               {
               // Separator between main line code and outlined code
               if (!lastOutlinedTarget)
                  trfprintf(pOutFile, "\n\n------------------------------\n");
               if (outlinedCursor != lastOutlinedTarget)
                  {
                  // Avoiding dumping the same outlined code sequence more than once by keeping track of the last sequence we dumped
                  // Not fool-proof, but cheap
                  lastOutlinedTarget = outlinedCursor;
                  while (outlinedCursor)
                     {
                     print(pOutFile, outlinedCursor);
                     outlinedCursor = outlinedCursor->getNext();
                     }
                  }
               }
            if (cursor == treeTop->getLastInstruction())
               break;
            cursor = cursor->getNext();
            }
#endif
         }
      trfprintf(pOutFile, "\n\n============================================================\n");
      }
   }

void
TR_Debug::dumpMethodInstrs(TR::FILE *pOutFile, const char *title, bool dumpTrees, bool header)
   {
   const char * methodName = NULL;
   int32_t bfLineNo = -1;
   int32_t efLineNo = -1;
   int16_t sourceFileIndex = -1; // WCode related (for now)
   int16_t lastSourceFileIndex = -1; // ditto
   int32_t inlinedIndex = -1; // ditto
   int16_t lastInlinedIndex = -1; // ditto
   char *sourceFileName; // ditto
   bool printLinenos = false;
   bool printBIandEI = false;

   if (pOutFile == NULL)
      return;

   const char *hotnessString = _comp->getHotnessName(_comp->getMethodHotness());

   trfprintf(pOutFile,"\n<instructions\n"
                 "\ttitle=\"%s\"\n"
                 "\tmethod=\"%s\"\n"
                 "\thotness=\"%s\">\n",
                 title, signature(_comp->getMethodSymbol()), hotnessString);

   if (header)
      printInstrDumpHeader(title);

   TR::Instruction *instr = _comp->cg()->getFirstInstruction();
   if (dumpTrees)
      {
      _nodeChecklist.empty();
      trfprintf(pOutFile,"\n\n============================================================\n");
      for ( TR::TreeTop *treeTop = _comp->getStartTree(); treeTop; treeTop = treeTop->getNextTreeTop())
         {
         printWithFixedPrefix(_comp->getOutFile(), treeTop->getNode(), 1, true, false, " ");
         if (treeTop->getLastInstruction())
            {
            trfprintf(pOutFile,"\n------------------------------\n");
            while (instr)
               {
               print(pOutFile, instr);
               if (instr == treeTop->getLastInstruction())
                  break;
               instr = instr->getNext();
               }
            instr = instr->getNext();
            trfprintf(pOutFile,"\n\n============================================================\n");
            }
         else
            trfprintf(pOutFile,"\n");
         }
      }


   int lastLineNoPrinted = -1;

   while (instr)
      {
      // printLinenos is true for PPC, WCode, and -qlinedebug
      if (printLinenos){
        int32_t crtLineNo = -1;
        TR::Node *node = instr->getNode();
        if (!node)
           {
           // Current instruction has no node - so we have no location.
           // To handle, search forward in stream to find a node and
           // use that node's location for this instruction.  This works around
           // the problem where the platform generates instructions with no
           // node information. Having the platform reduce instructions with no
           // nodes could provide better location information.
           TR::Instruction *searchInstr = instr->getNext();
           for (; searchInstr && !node; searchInstr = searchInstr->getNext())
              node = searchInstr->getNode();
           }
        // Ignore BB_End location info and any instructions with null nodes
        if (node && (node->getOpCodeValue() != TR::BBEnd))
           {
           TR_ByteCodeInfo &byteCodeInfo = node->getByteCodeInfo();
           }
        else
           {
           crtLineNo = lastLineNoPrinted;
           }

        bool printEveryLine = _comp->target().cpu.isZ() && _comp->target().isLinux();
        // Emit .line directive if there was change in line number, or source file or
        // inlined method state since last time
        if ((crtLineNo != -1) &&
              ( (crtLineNo != lastLineNoPrinted) ||
              (inlinedIndex != lastInlinedIndex) ||
              (sourceFileIndex != lastSourceFileIndex) ||
              printEveryLine)) {
           // Following is somewhat PPC specific - line numbers for "primary" source are relative to
           // the first line number of the method. Line numbrers for includes are absoluted .
           // Since we treat Inlined methods (like include files - see previous), such line numbers
           // are absolute as well.

           int32_t lno;

           if (_comp->target().cpu.isZ() && _comp->target().isLinux())
              {
              lno = crtLineNo - 1;
              }
           else
              {
              lno = ((sourceFileIndex == 0) && (inlinedIndex == -1)) ? (crtLineNo - bfLineNo + 1) : crtLineNo;
              }

           if (lno > 0) // this check is workaround for front end problem with line numbers
              {
              trfprintf(pOutFile, "\n\t.line \t %d", lno);
              trfflush(_comp->getOutFile());
              lastLineNoPrinted = crtLineNo;
              }
           lastSourceFileIndex = sourceFileIndex;
           lastInlinedIndex = inlinedIndex;
        }
      }

      print(pOutFile, instr, title);


      instr = instr->getNext();
      }

      // Dump OOL instruction sequences.
      //
#if defined(TR_TARGET_POWER) || defined(TR_TARGET_S390) || defined(TR_TARGET_ARM64)
      // After RA outlined code is linked to the regular instruction stream and will automatically be printed
      if (_comp->cg()->getCodeGeneratorPhase() < TR::CodeGenPhase::RegisterAssigningPhase)
#if defined(TR_TARGET_POWER)
         printPPCOOLSequences(pOutFile);
#elif defined(TR_TARGET_ARM64)
         printARM64OOLSequences(pOutFile);
#else
         printS390OOLSequences(pOutFile);
#endif
#elif defined(TR_TARGET_X86)
      if (_comp->target().cpu.isX86())
         printX86OOLSequences(pOutFile);
#endif

   trfprintf(pOutFile,"\n</instructions>\n");

   }

void
TR_Debug::dumpMixedModeDisassembly()
   {
   TR::FILE *pOutFile = _comp->getOutFile();
   if (pOutFile == NULL)
      return;

   const char * title = "Mixed Mode Disassembly";

   trfprintf(pOutFile,"<instructions\n"
                 "\ttitle=\"%s\"\n"
                 "\tmethod=\"%s\">\n",
                 title, signature(_comp->getMethodSymbol()));

   TR::Node * n = 0;
   TR::Instruction * inst = _comp->cg()->getFirstInstruction();
   for (; inst; inst = inst->getNext())
      {
      if (inst->getNode()!=NULL &&
          (!n ||
           ((inst->getNode()->getByteCodeInfo().getCallerIndex() != n->getByteCodeInfo().getCallerIndex() || inst->getNode()->getByteCodeInfo().getByteCodeIndex() != n->getByteCodeInfo().getByteCodeIndex()) &&
            inst->getBinaryLength() > 0)))
         {
         n = inst->getNode();

         trfprintf(pOutFile, "\n\n");
         char * indent = (char *)_comp->trMemory()->allocateHeapMemory(6 + 3*(_comp->getMaxInlineDepth()+1));
         printByteCodeStack(n->getInlinedSiteIndex(), n->getByteCodeIndex(), indent);
         }

      print(pOutFile, inst);
      }
   trfprintf(pOutFile,"\n</instructions>\n");

   trfprintf(pOutFile,"<snippets>");
   print(pOutFile, _comp->cg()->getSnippetList());
   trfprintf(pOutFile,"\n</snippets>\n");
   }


void
TR_Debug::dumpInstructionComments(TR::FILE *pOutFile, TR::Instruction *instr, bool needsStartComment)
   {
   TR_ASSERT(_comp, "Required compilation object is NULL.\n");

   CS2::HashIndex hashIndex;
   if (_comp->getToCommentMap().Locate((void *)instr, hashIndex))
      {

      char* data;
      List<char> *comments = (List<char>*)_comp->getToCommentMap().DataAt(hashIndex);
      ListIterator<char> itr(comments);
      // If this is the first annotation, need to add space and semicolon
      if (itr.getFirst() && needsStartComment)
         {
         trfprintf(pOutFile, " ;");
         needsStartComment = false;
         }

      // Dump out all comments added to the instruction _comp->getToCommentMap() hashtable
      for(data=itr.getFirst(); data!=NULL; data= itr.getNext()) trfprintf(pOutFile, " %s", data);

      }
   }

#if !defined(TR_TARGET_POWER) && !defined(TR_TARGET_ARM) && !defined(TR_TARGET_ARM64) && !defined(TR_TARGET_RISCV)
void
TR_Debug::print(TR::FILE *pOutFile, TR::Instruction * inst)
   {
      print (pOutFile, inst, NULL);
   }
#endif

void
TR_Debug::print(TR::FILE *pOutFile, TR::Instruction * inst, const char *title)
   {
   if (pOutFile == NULL)
      return;

#if defined(TR_TARGET_X86)
   if (_comp->target().cpu.isX86())
      {
      printx(pOutFile, inst);
      return;
      }
#endif

#if defined(TR_TARGET_POWER)
   if (_comp->target().cpu.isPower())
      {
      print(pOutFile, inst);
      return;
      }
#endif

#if defined(TR_TARGET_ARM)
   if (_comp->target().cpu.isARM())
      {
      print(pOutFile, inst);
      return;
      }
#endif

#if defined(TR_TARGET_ARM64)
   if (_comp->target().cpu.isARM64())
      {
      print(pOutFile, inst);
      return;
      }
#endif

#if defined(TR_TARGET_RISCV)
   if (TR::Compiler->target.cpu.isRISCV())
      {
      print(pOutFile, inst);
      return;
      }
#endif

#if defined(TR_TARGET_S390)
   if (_comp->target().cpu.isZ())
      {
      printz(pOutFile, inst, title);
      return;
      }
#endif

   }

void
TR_Debug::print(TR::FILE *pOutFile, TR::GCRegisterMap * map)
   {
   if (pOutFile == NULL)
      return;

#if defined(TR_TARGET_X86)
   if (_comp->target().cpu.isX86())
      {
      printX86GCRegisterMap(pOutFile, map);
      return;
      }
#endif

#if defined(TR_TARGET_POWER)
   if (_comp->target().cpu.isPower())
      {
      printPPCGCRegisterMap(pOutFile, map);
      return;
      }
#endif

#if defined(TR_TARGET_ARM)
   if (_comp->target().cpu.isARM())
      {
      printARMGCRegisterMap(pOutFile, map);
      return;
      }
#endif

#if defined(TR_TARGET_S390)
   if (_comp->target().cpu.isZ())
      {
      printS390GCRegisterMap(pOutFile, map);
      return;
      }
#endif

#if defined(TR_TARGET_ARM64)
   if (_comp->target().cpu.isARM64())
      {
      printARM64GCRegisterMap(pOutFile, map);
      return;
      }
#endif

#if defined(TR_TARGET_RISCV)
   if (TR::Compiler->target.cpu.isRISCV())
      {
      printRVGCRegisterMap(pOutFile, map);
      return;
      }
#endif

   }

void
TR_Debug::print(TR::FILE *pOutFile, TR::list<TR::Snippet*> & snippetList, bool isWarm)
   {
   if (pOutFile == NULL)
      return;

   for (auto snippets = snippetList.begin(); snippets != snippetList.end(); ++snippets)
      {
      print(pOutFile, *snippets);
      }

   if (_comp->cg()->hasDataSnippets())
      _comp->cg()->dumpDataSnippets(pOutFile);
   }


void
TR_Debug::print(TR::FILE *pOutFile, List<TR::Snippet> & snippetList, bool isWarm)
   {
   if (pOutFile == NULL)
      return;

   ListIterator<TR::Snippet> snippets(&snippetList);
   for (TR::Snippet * snippet = snippets.getFirst(); snippet; snippet = snippets.getNext())
      {
      print(pOutFile, snippet);
      }

   if (_comp->cg()->hasDataSnippets())
      _comp->cg()->dumpDataSnippets(pOutFile);

   trfprintf(pOutFile, "\n");
   }

const char *
TR_Debug::getName(TR::Snippet *snippet)
   {
#if defined(TR_TARGET_X86)
   if (_comp->target().cpu.isX86())
      return getNamex(snippet);
#endif
#if defined(TR_TARGET_ARM)
   if (_comp->target().cpu.isARM())
      return getNamea(snippet);
#endif
#if defined(TR_TARGET_ARM64)
   if (_comp->target().cpu.isARM64())
      return getNamea64(snippet);
#endif
   return "<unknown snippet>"; // TODO: Return a more informative name
   }

void
TR_Debug::print(TR::FILE *pOutFile, TR::Snippet * snippet)
   {
#if defined(TR_TARGET_X86)
   if (_comp->target().cpu.isX86())
      {
      printx(pOutFile, snippet);
      return;
      }
#endif
#if defined(TR_TARGET_POWER)
   if (_comp->target().cpu.isPower())
      {
      printp(pOutFile, snippet);
      return;
      }
#endif
#if defined(TR_TARGET_ARM)
   if (_comp->target().cpu.isARM())
      {
      printa(pOutFile, snippet);
      return;
      }
#endif
#if defined(TR_TARGET_S390)
   if (_comp->target().cpu.isZ())
      {
      printz(pOutFile, (TR::Snippet *)snippet);
      return;
      }
#endif
#if defined(TR_TARGET_ARM64)
   if (_comp->target().cpu.isARM64())
      {
      printa64(pOutFile, snippet);
      return;
      }
#endif

   }

const char *
TR_Debug::getRealRegisterName(uint32_t regNum)
   {
//need to add 1 to regNum because the enum has 0 = NoReg, and we want 0 to = GPR0
#if defined(TR_TARGET_X86)
   return getName(regNum+1);
#endif
#if defined(TR_TARGET_POWER)
   //based on formula: 31 - regNum + FirstGPR, where FirstGPR=gp0=1
   return getPPCRegisterName(31-regNum+1);
#endif
#if defined(TR_TARGET_ARM)
   return getName(regNum+1);
#endif
#if defined(TR_TARGET_S390)
   return getS390RegisterName(regNum+1);
#endif
   return "???";
   }

const char *
TR_Debug::getName(TR::Register *reg, TR_RegisterSizes size)
   {
   TR_ASSERT(_comp, "Required compilation object is NULL.\n");
   if (!reg)
      return "(null)";

   if (reg->getRealRegister())
      {
#if defined(TR_TARGET_X86)
      if (_comp->target().cpu.isX86())
         return getName((TR::RealRegister *)reg, size);
#endif
#if defined(TR_TARGET_POWER)
      if (_comp->target().cpu.isPower())
         return getName((TR::RealRegister *)reg, size);
#endif
#if defined(TR_TARGET_ARM)
      if (_comp->target().cpu.isARM())
         return getName((TR::RealRegister *)reg, size);
#endif
#if defined(TR_TARGET_S390)
      if (_comp->target().cpu.isZ())
         return getName(toRealRegister(reg), size);
#endif
#if defined(TR_TARGET_ARM64)
      if (_comp->target().cpu.isARM64())
         return getName((TR::RealRegister *)reg, size);
#endif
#if defined(TR_TARGET_RISCV)
      if (TR::Compiler->target.cpu.isRISCV())
         return getName((TR::RealRegister *)reg, size);
#endif

      TR_ASSERT(0, "TR_Debug::getName() ==> unknown target platform for given real register\n");
      }

   if (_comp->getAddressEnumerationOption(TR_EnumerateRegister) && reg == _comp->cg()->getVMThreadRegister())
      return "GPR_0000";

   const int32_t maxPrefixSize = 4;
   char prefix[maxPrefixSize + 1];
   if (reg->getRegisterPair())
      {
      // Prefix checking for register pairs is a bit complex, and likely irrelevant since they
      // can't contain collected refs or internal pointers anyway.  Let's not worry about it.
      sprintf(prefix, "");
      }
   else
      {
      sprintf(prefix, "%s%s%s",
         reg->containsCollectedReference() ? "&" : "",
         reg->containsInternalPointer()    ? "*" : "",
         reg->isPlaceholderReg()           ? "D_" : "");
      }

   CS2::HashIndex hashIndex;
   if (_comp->getToStringMap().Locate((void *)reg, hashIndex))
      {
      const char *name = (const char *)_comp->getToStringMap().DataAt(hashIndex);
      if (!strncmp(name, prefix, strlen(prefix)))
         return name;
      //
      // Prefix mismatch means some important flags have changed since the name
      // string was generated.  Ignore the cached string and generate a new one.
      }

   if (reg->getRegisterPair())
      {
      const char *high = getName(reg->getHighOrder());
      const char *low  = getName(reg->getLowOrder());
      char *buf = (char *)_comp->trMemory()->allocateHeapMemory(strlen(high) + strlen(low) + 2);
      sprintf(buf, "%s:%s", high, low);
      _comp->getToStringMap().Add((void *)reg, buf);
      return buf;
      }
   else if (_comp->getAddressEnumerationOption(TR_EnumerateRegister) && _comp->getToNumberMap().Locate((void *)reg, hashIndex))
      {
      char *buf = (char *)_comp->trMemory()->allocateHeapMemory(maxPrefixSize + 6 + 11); // max register kind name size plus underscore plus 10-digit reg num plus null terminator
      uint32_t regNum = (uint32_t)(intptr_t)_comp->getToNumberMap().DataAt(hashIndex);
      sprintf(buf, "%s%s_%04d", prefix, getRegisterKindName(reg->getKind()), regNum);
      _comp->getToStringMap().Add((void *)reg, buf);
      return buf;
      }
   else
      {
      char *buf = (char *)_comp->trMemory()->allocateHeapMemory(maxPrefixSize + 6 + TR::Compiler->debug.pointerPrintfMaxLenInChars() + 1);
      if (_comp->getOption(TR_MaskAddresses))
         sprintf(buf, "%s%s_*Masked*", prefix, getRegisterKindName(reg->getKind()));
      else
         sprintf(buf, "%s%s_" POINTER_PRINTF_FORMAT, prefix, getRegisterKindName(reg->getKind()), reg);
      _comp->getToStringMap().Add((void *)reg, buf);
      return buf;
      }
   }

const char *TR_Debug::getGlobalRegisterName(TR_GlobalRegisterNumber regNum, TR_RegisterSizes size)
   {
   uint32_t realRegNum = _comp->cg()->getGlobalRegister(regNum);
#if defined(TR_TARGET_X86)
   if (_comp->target().cpu.isX86())
      return getName(realRegNum, size);
#endif
#if defined(TR_TARGET_POWER)
   if (_comp->target().cpu.isPower())
      return getPPCRegisterName(realRegNum);
#endif
#if defined(TR_TARGET_S390)
   if (_comp->target().cpu.isZ())
      return getS390RegisterName(realRegNum);
#endif
#if defined(TR_TARGET_ARM)
   if (_comp->target().cpu.isARM())
      return getName(realRegNum, size);
#endif
#if defined(TR_TARGET_ARM64)
   if (_comp->target().cpu.isARM64())
      return getARM64RegisterName(realRegNum, size);
#endif
   return "???";
   }

const char *
TR_Debug::getRegisterKindName(TR_RegisterKinds rk)
   {
   switch (rk)
      {
      case TR_GPR:   return "GPR";
      case TR_FPR:   return "FPR";
      case TR_CCR:   return "CCR";
      case TR_X87:   return "X87";
      case TR_VRF:   return "VRF";
      case TR_VSX_SCALAR:   return "VSX_SCALAR";
      case TR_VSX_VECTOR:   return "VSX_VECTOR";
      case TR_SSR:   return "SSR";
      default:       return "??R";
      }
   }

void
TR_Debug::printRegisterMask(TR::FILE *pOutFile, TR_RegisterMask mask, TR_RegisterKinds rk)
   {
   if (pOutFile == NULL)
      return;

   mask = mask & (TR::RealRegister::getAvailableRegistersMask(rk));
   int32_t n = populationCount(mask);

   TR::RealRegister *reg;
   if (mask)
      {
      TR_RegisterMask slider = 1;
      while (slider)
         {
         if (mask & slider)
            {
            reg = TR::RealRegister::regMaskToRealRegister(slider, rk, _comp->cg());
            trfprintf(pOutFile, "%s", getName(reg));
            if (--n == 0)
               break;
            else
               trfprintf(pOutFile, " ");
            }

         slider <<= 1;
         }
      }
   }

void
TR_Debug::print(TR::FILE *pOutFile, TR::Register * reg, TR_RegisterSizes size)
   {
   if (pOutFile == NULL)
      return;
#if defined(TR_TARGET_S390)
   if (reg == NULL && _comp->target().cpu.isZ()) // zero based ptr
      {
      trfprintf(pOutFile, "%s", "GPR0");
      return;
      }
#endif

   if (reg->getRealRegister())
      {
#if defined(TR_TARGET_X86)
      if (_comp->target().cpu.isX86())
         {
         print(pOutFile, (TR::RealRegister *)reg, size);
         return;
         }
#endif
#if defined(TR_TARGET_POWER)
      if (_comp->target().cpu.isPower())
         {
         print(pOutFile, (TR::RealRegister *)reg, size);
         return;
         }
#endif
#if defined(TR_TARGET_ARM)
      if (_comp->target().cpu.isARM())
         {
         print(pOutFile, (TR::RealRegister *)reg, size);
         return;
         }
#endif
#if defined(TR_TARGET_S390)
      if (_comp->target().cpu.isZ())
         {
         print(pOutFile, toRealRegister(reg), size);
         return;
         }
#endif
#if defined(TR_TARGET_ARM64)
      if (_comp->target().cpu.isARM64())
         {
         print(pOutFile, (TR::RealRegister *)reg, size);
         return;
         }
#endif
#if defined(TR_TARGET_RISCV)
      if (TR::Compiler->target.cpu.isRISCV())
         {
         print(pOutFile, (TR::RealRegister *)reg, size);
         return;
         }
#endif
      }
   else
      {
      trfprintf(pOutFile, getName(reg));
      if (reg->getRegisterPair())
         {
         trfprintf(pOutFile, "(");
         print(pOutFile, reg->getHighOrder());
         trfprintf(pOutFile, ":");
         print(pOutFile, reg->getLowOrder());
         trfprintf(pOutFile, ")");
         }
      }
   }

#if 0
/* TODO: Work in progress, column based, side-by-side traceRA={*} format that looks like this (note order will change, columns will widen etc):
   Initially for Java on z, then sTR on z, then Java on other platforms.
   S = State; W = Weight; V = Virtual Register; RC = Ref Count)
   +---------------------------------+------------------------------+------------------------------+
   | Name   S   W  Flag     V    RC  | Name   S   W Flag   V    RC  | Name   S  W Flag    V    RC  |
   +---------------------------------+------------------------------+------------------------------+
   | GPR0       80 Free              | VRF16     80 Free            | FPR0     80 Free FPR_34  4/5 |
   | GPR1       80 Free              | VRF17     80 Free            | FPR1     80 Free             |
   ..
*/
void TR_Debug::printFullRegInfoNewFormat(TR::FILE *pOutFile, TR::Register * rr)
   {
   if (pOutFile == NULL) return;

   static const char * stateNames[5] = { "Free", "Unlatched", "Assigned", "Blocked", "Locked" };

   TR::Register * vr = rr->getAssignedRegister();

   //                      | Name |Asgnd?| Weight|Flag   |Virtual | Ref Count  |mr|
   trfprintf(pOutFile,"|%-7-%s|%-3-%c|%-6-%4x|%-11-%s|%-18-%s-|%-13-%5d/%5d|%d|",
         getName(reg),
         rr->getRealRegister()->getAssignedRegister()? 'A':' ',
         rr->getRealRegister()->getWeight(),
         stateNames[rr->getRealRegister()->getState()],
         rr->getAssignedRegister() ? getName(rr->getAssignedRegister()) : " ",
         vr->getTotalUseCount(), vr->getFutureUseCount(),
         vr->isUsedInMemRef());
   }
#endif

void
TR_Debug::printFullRegInfo(TR::FILE *pOutFile, TR::Register * reg)
   {
   if (pOutFile == NULL)
      return;

   static const char * ignoreFreeRegs = feGetEnv("TR_ignoreFreeRegsDuringTraceRA");
   static const char * ignoreFreeAndLockedRegs = feGetEnv("TR_ignoreFreeAndLockedRegsDuringTraceRA");

   if (reg->getRealRegister())
      {
      if (ignoreFreeRegs && reg->getRealRegister()->getState() == TR::RealRegister::Free)
         return;

      if (ignoreFreeAndLockedRegs &&
            (reg->getRealRegister()->getState() == TR::RealRegister::Locked ||
             reg->getRealRegister()->getState() == TR::RealRegister::Free))
         return;

      static const char * stateNames[5] = { "Free", "Unlatched", "Assigned", "Blocked", "Locked" };


      trfprintf(pOutFile, "[ %-4s ]", getName(reg));
      trfprintf(pOutFile, "[%c]", reg->getAssignedRegister() ? 'A':' ');
      trfprintf(pOutFile, "[%4x]", reg->getRealRegister()->getWeight());
      if (reg->getRealRegister()->getState() == TR::RealRegister::Assigned)
         {
         TR::Register *virtReg = reg->getAssignedRegister();
         TR_ASSERT( virtReg, "real register is assigned to an unknown virtual register");
         if (virtReg)
            {
            TR_ASSERT(reg->getRealRegister()->getHasBeenAssignedInMethod(),
                      "Register state is assigned but register has never been assigned in method");
            }
         trfprintf(pOutFile, "[ %-10s ]", getName(virtReg));
         trfprintf(pOutFile, "[%5d/%5d]",
                       virtReg->getFutureUseCount(),
                       virtReg->getTotalUseCount());
#ifdef TR_TARGET_S390
         trfprintf(pOutFile, "[%d]\n", virtReg->isUsedInMemRef());
#else
         trfprintf(pOutFile, "\n");
#endif
         }
      else
         {
         trfprintf(pOutFile, "[ %-10s ]", stateNames[reg->getRealRegister()->getState()]);
         // track restricted regs usage
         if (reg->getRealRegister()->getState() == TR::RealRegister::Locked &&
             reg->getAssignedRegister()!=NULL &&
             reg->getAssignedRegister()!=reg)
            {
            TR::Register *virtReg = reg->getAssignedRegister();
            trfprintf(pOutFile, "[%5d/%5d]",
                          virtReg->getFutureUseCount(),
                          virtReg->getTotalUseCount());


            trfprintf(pOutFile, "[ %-10s ]", getName(virtReg));
            }
         trfprintf(pOutFile, "\n");
         }
      }
   else
      {
      trfprintf(pOutFile, "[ %-12s ][ ", getName(reg));
      if (reg->getAssignedRegister())
         trfprintf(pOutFile, "Assigned  ");
      else if (reg->getFutureUseCount() != 0 && reg->getTotalUseCount() != reg->getFutureUseCount())
         trfprintf(pOutFile, "Spilled   ");
      else
         trfprintf(pOutFile, "Unassigned");

      trfprintf(pOutFile, " ][ ");

      trfprintf(pOutFile, "%-12s", reg->getAssignedRegister() ? getName(reg->getAssignedRegister()) : " ");

      trfprintf(pOutFile, " ][%5d][%5d]\n", reg->getTotalUseCount(), reg->getFutureUseCount());
      }
   }

void
TR_Debug::printGPRegisterStatus(TR::FILE *pOutFile, OMR::MachineConnector *machine)
   {
   if (pOutFile == NULL)
      return;
#if defined(TR_TARGET_S390)
   if (_comp->target().cpu.isZ())
      {
      printGPRegisterStatus(pOutFile, (TR::Machine *)machine);
      return;
      }
#endif
   }
void
TR_Debug::printFPRegisterStatus(TR::FILE *pOutFile, OMR::MachineConnector *machine)
   {
   if (pOutFile == NULL)
      return;
#if defined(TR_TARGET_S390)
   if (_comp->target().cpu.isZ())
      {
      printFPRegisterStatus(pOutFile, (TR::Machine *)machine);
      return;
      }
#endif
   }

const char *
TR_Debug::toString(TR_RematerializationInfo * info)
   {
   if (info->isRematerializableFromConstant())
      return "constant load";

    TR::Symbol *sym = info->getSymbolReference()->getSymbol();

   if (info->isRematerializableFromMemory())
      {
      if (info->isIndirect())
         return info->isStore() ?  "indirect memory store" : "indirect memory load";

      if (sym->isStatic())
         return info->isStore() ? "static memory store" : "static memory load";
      if (sym->isAutoOrParm())
         return info->isStore() ? "local memory store": "local memory load";
      return info->isStore() ? "memory store": "memory load";
      }
   if (info->isRematerializableFromAddress())
      return sym->isStatic() ? "static address load" : "local address load";
   return "unknown";
   }


void
TR_Debug::print(TR::FILE *pOutFile, TR::RegisterMappedSymbol *localCursor, bool isSpillTemp)
   {
   trfprintf(pOutFile, "  Local [%s] (GC map index : %3d, Offset : %3d, Size : %d) is an ", getName(localCursor), localCursor->getGCMapIndex(), localCursor->getOffset(), localCursor->getSize());
   if (!localCursor->isInitializedReference())
      trfprintf(pOutFile, "uninitialized ");
   else
      trfprintf(pOutFile, "initialized ");

   if (localCursor->isCollectedReference())
      trfprintf(pOutFile, "collected ");
   else if (!localCursor->isInternalPointer() &&
            !localCursor->isPinningArrayPointer())
      trfprintf(pOutFile, "uncollected ");

   if (localCursor->isInternalPointer())
      trfprintf(pOutFile, "internal pointer ");
   else if (localCursor->isPinningArrayPointer())
      trfprintf(pOutFile, "pinning array pointer ");

   if (isSpillTemp)
      trfprintf(pOutFile, "spill ");

   if (localCursor->isLocalObject())
      trfprintf(pOutFile, "local object ");

   if (localCursor->isParm())
      trfprintf(pOutFile, "parm ");
   else
      trfprintf(pOutFile, "auto ");

   trfprintf(pOutFile, "\n");
   }

void
TR_Debug::print(TR::FILE *pOutFile, uint8_t* instrStart, uint8_t* instrEnd)
   {
   }

void
TR_Debug::print(TR::FILE *pOutFile, TR::GCStackAtlas * atlas)
   {
   if (pOutFile == NULL)
      return;
   trfprintf(pOutFile,"\n<atlas>\n");
   trfprintf(pOutFile,"\nInternal stack atlas:\n");
   trfprintf(pOutFile,"  numberOfMaps=%d\n", atlas->getNumberOfMaps());
   trfprintf(pOutFile,"  numberOfSlotsMapped=%d\n", atlas->getNumberOfSlotsMapped());
   trfprintf(pOutFile,"  numberOfParmSlots=%d\n", atlas->getNumberOfParmSlotsMapped());
   trfprintf(pOutFile,"  parmBaseOffset=%d\n", atlas->getParmBaseOffset());
   trfprintf(pOutFile,"  localBaseOffset=%d\n", atlas->getLocalBaseOffset());
   trfprintf(pOutFile,"\n  Locals information : \n");

   TR::ResolvedMethodSymbol * methodSymbol = _comp->getMethodSymbol();

   ListIterator<TR::ParameterSymbol> parameterIterator(&methodSymbol->getParameterList());
   TR::ParameterSymbol *parmCursor;
   for (parmCursor = parameterIterator.getFirst(); parmCursor; parmCursor = parameterIterator.getNext())
      print(pOutFile, parmCursor, false);

   ListIterator<TR::AutomaticSymbol> automaticIterator(&methodSymbol->getAutomaticList());
   TR::AutomaticSymbol *localCursor;
   for (localCursor = automaticIterator.getFirst(); localCursor; localCursor = automaticIterator.getNext())
      print(pOutFile, localCursor, false);

   // Print the map for spill temps
   //
   for(auto temps = _comp->cg()->getCollectedSpillList().begin(); temps != _comp->cg()->getCollectedSpillList().end(); ++temps)
      {
      TR::AutomaticSymbol *s = (*temps)->getSymbolReference()->getSymbol()->getAutoSymbol();
      print(pOutFile, s, true);
      }

   TR_InternalPointerMap *internalPtrMap = atlas->getInternalPointerMap();
   if (internalPtrMap)
      {
      trfprintf(pOutFile,"\n  Internal pointer autos information:\n");
      int32_t indexOfFirstInternalPtr = atlas->getIndexOfFirstInternalPointer();
      ListElement<TR_InternalPointerPair> *currElement = internalPtrMap->getInternalPointerPairs().getListHead();
      for (;currElement; currElement = currElement->getNextElement())
         {
         int a = -1;
         if (currElement->getData()->getPinningArrayPointer())
            {
            a = currElement->getData()->getPinningArrayPointer()->getGCMapIndex();
            }
         int b = -1;
         if (currElement->getData()->getInternalPointerAuto())
            {
            b = currElement->getData()->getInternalPointerAuto()->getGCMapIndex();
            }
         trfprintf(pOutFile,"    Base array index : %d Internal pointer index : %d\n", a, b);
         }
      }

   if (!atlas->getPinningArrayPtrsForInternalPtrRegs().isEmpty())
      {
      int32_t indexOfFirstInternalPtr = atlas->getIndexOfFirstInternalPointer();
      ListElement<TR::AutomaticSymbol> *currElement = atlas->getPinningArrayPtrsForInternalPtrRegs().getListHead();
      for (;currElement; currElement = currElement->getNextElement())
         trfprintf(pOutFile,"    Base array index : %d pins internal pointers only in regs\n", currElement->getData()->getGCMapIndex());
      }
   else if (!internalPtrMap)
      trfprintf(pOutFile,"\n  No internal pointers in this method\n");

   trfprintf(pOutFile,"\n");

   if (atlas->getStackAllocMap())
      {
      trfprintf(pOutFile, "Stack alloc map size : %d ", atlas->getStackAllocMap()->getMapSizeInBytes());
      trfprintf(pOutFile, "\n  Stack slots containing local objects --> {");
      TR_GCStackAllocMap *stackAllocMap = atlas->getStackAllocMap();

      int mapBytes = (stackAllocMap->_numberOfSlotsMapped + 7) >> 3;
      int bits = 0;
      bool firstBitOn = true;
      for (int i = 0; i < mapBytes; ++i)
         {
         uint8_t mapByte = stackAllocMap->_mapBits[i];
         for (int j = 0; j < 8; ++j)
            if (bits < stackAllocMap->_numberOfSlotsMapped)
                {
                if (mapByte & 1)
                   {
                   if (!firstBitOn)
                      trfprintf(pOutFile,",%d", bits);
                   else
                      trfprintf(pOutFile,"%d", bits);
                   firstBitOn = false;
                   }
                 //trfprintf(pOutFile,"%d", mapByte & 1);
                 mapByte >>= 1;
                 bits++;
                 }
         }

       trfprintf(pOutFile,"}\n\n");
       }


   int32_t num = 1;
   ListIterator<TR_GCStackMap> maps(&atlas->getStackMapList());
   for (TR_GCStackMap *map = maps.getFirst(); map; map = maps.getNext())
      {
      trfprintf(pOutFile,"  Map number : %d", num);
      print(pOutFile, map, atlas);
      trfprintf(pOutFile,"\n");
      num++;
     }

   trfprintf(pOutFile,"\n</atlas>\n");
   }

void
TR_Debug::print(TR::FILE *pOutFile, TR_GCStackMap * map, TR::GCStackAtlas *atlas)
   {
   if (pOutFile == NULL)
      return;

   trfprintf(pOutFile,"\n  Code offset range starts at [%08x]", map->_lowestCodeOffset);
   trfprintf(pOutFile,"\n  GC stack map information : ");
   trfprintf(pOutFile,"\n    number of stack slots mapped = %d", map->_numberOfSlotsMapped);
   trfprintf(pOutFile,"\n    live stack slots containing addresses --> {");

   int mapBytes = (map->_numberOfSlotsMapped + 7) >> 3;
   int bits = 0;
   bool firstBitOn = true;
   for (int i = 0; i < mapBytes; ++i)
      {
      uint8_t mapByte = map->_mapBits[i];
      for (int j = 0; j < 8; ++j)
      if (bits < map->_numberOfSlotsMapped)
         {
         if (mapByte & 1)
            {
            if (!firstBitOn)
               trfprintf(pOutFile,",%d", bits);
            else
               trfprintf(pOutFile,"%d", bits);
            firstBitOn = false;
            }
         //trfprintf(pOutFile,"%d", mapByte & 1);
         mapByte >>= 1;
         bits++;
         }
      }

   trfprintf(pOutFile,"}\n");
   trfprintf(pOutFile,"  GC register map information : \n");
   TR_InternalPointerMap *internalPtrMap = map->getInternalPointerMap();
   if (internalPtrMap)
      {
      int32_t indexOfFirstInternalPtr = atlas->getIndexOfFirstInternalPointer();
      trfprintf(pOutFile,"    internal pointer regs information :\n");
      ListElement<TR_InternalPointerPair> *currElement = internalPtrMap->getInternalPointerPairs().getListHead();
      for (;currElement; currElement = currElement->getNextElement())
         trfprintf(pOutFile,"      pinning array GC stack map index = %d Internal pointer regnum = %d\n", currElement->getData()->getPinningArrayPointer()->getGCMapIndex(), currElement->getData()->getInternalPtrRegNum());
      }

   print(pOutFile, &map->_registerMap);
   }

#ifdef J9_PROJECT_SPECIFIC
void
TR_Debug::dump(TR::FILE *pOutFile, TR_CHTable * chTable)
   {
   if (pOutFile == NULL) return;
   TR::list<TR_VirtualGuard*> &vguards = _comp->getVirtualGuards();

   if (!chTable->_preXMethods && !chTable->_classes &&
       vguards.empty()) return;

   trfprintf(pOutFile, "                       Class Hierarchy Assumption Table\n");
   trfprintf(pOutFile, "----------------------------------------------------------------------------------------\n");

   if (!inDebugExtension() &&
       !vguards.empty())
      {
      uint8_t *startPC = _comp->cg()->getCodeStart();

      trfprintf(pOutFile, "Following virtual guards are NOPed:\n");
      uint32_t i = 0;
      for (auto info = vguards.begin(); info != vguards.end(); ++info, ++i)
         {
         char guardKindName[49];
         sprintf(guardKindName, "%s %s%s", getVirtualGuardKindName((*info)->getKind()),
            (*info)->mergedWithHCRGuard()?"+ HCRGuard ":"",
            (*info)->mergedWithOSRGuard()?"+ OSRGuard ":"");

         if (!(*info)->getSymbolReference())
            trfprintf(pOutFile, "[%4d] %-49s %s%s\n",
                  i, guardKindName ,(*info)->isInlineGuard()?"inlined ":"", guardKindName);
         else
            trfprintf(pOutFile, "[%4d] %-49s %scalleeSymbol=" POINTER_PRINTF_FORMAT "\n",
                  i, guardKindName ,(*info)->isInlineGuard()?"inlined ":"", (*info)->getSymbolReference()->getSymbol());
         ListIterator<TR_VirtualGuardSite> siteIt(&(*info)->getNOPSites());
         for (TR_VirtualGuardSite *site = siteIt.getFirst(); site; site = siteIt.getNext())
            {
            uint8_t * loc  = site->getLocation();
            uint8_t *&dest = site->getDestination();

            trfprintf(pOutFile, "\tSite: location=" POINTER_PRINTF_FORMAT " (e+%5x) branch-dest=" POINTER_PRINTF_FORMAT " (e+%5x)\n",
                loc, loc - startPC, dest, dest - startPC);
            }
         ListIterator<TR_InnerAssumption> innerIt(&(*info)->getInnerAssumptions());
         for (TR_InnerAssumption *inner = innerIt.getFirst(); inner; inner = innerIt.getNext())
            {
            trfprintf(pOutFile, "\tInner Assumption: calleeSymbol=" POINTER_PRINTF_FORMAT " for parm ordinal=%d\n",
                inner->_guard->getSymbolReference()->getSymbol(), inner->_ordinal);
            }
         }
      }

   if (chTable->_preXMethods)
      {
      trfprintf(pOutFile, "\nOverriding of the following methods will cause a recompilation:\n");

      for (int32_t i = chTable->_preXMethods->lastIndex(); i >= 0; --i)
         {
         TR_ResolvedMethod *method = chTable->_preXMethods->element(i);
         trfprintf(pOutFile, "[%s] %s\n", getName(method), method->signature(comp()->trMemory(), heapAlloc));
         }
      }

   if (chTable->_classes)
      {
      trfprintf(pOutFile, "\nExtension of the following classes will cause a recompilation:\n");

      char  buf[256];
      for (int32_t i = chTable->_classes->lastIndex(); i >= 0; --i)
         {
         TR_OpaqueClassBlock * clazz = chTable->_classes->element(i);
         int32_t len;

         char *sig = TR::Compiler->cls.classNameChars(comp(), clazz, len);

         if (len>255) len = 255;
         strncpy(buf, sig, len);
         buf[len] = 0;

         trfprintf(pOutFile, "[%s] %s\n", getName(clazz), buf);
         }
      }

   trfprintf(pOutFile, "----------------------------------------------------------------------------------------\n");
   }
#endif

const char *
TR_Debug::getRuntimeHelperName(int32_t index)
   {

#ifdef J9_PROJECT_SPECIFIC
   if (index < TR_FSRH)
      {
      switch (index)
         {
         case TR_checkCast:                 return "jitCheckCast";
         case TR_checkCastForArrayStore:    return "jitCheckCastForArrayStore";
         case TR_instanceOf:                return "jitInstanceOf";
         case TR_checkAssignable:           return "jitCheckAssignable";
         case TR_induceOSRAtCurrentPC:      return "jitInduceOSRAtCurrentPC";
         case TR_induceOSRAtCurrentPCAndRecompile:    return "jitInduceOSRAtCurrentPCAndRecompile";
         case TR_monitorEntry:              return "jitMonitorEntry";
         case TR_methodMonitorEntry:        return "jitMethodMonitorEntry";
         case TR_monitorExit:               return "jitMonitorExit";
         case TR_methodMonitorExit:         return "jitMethodMonitorExit";
         case TR_transactionEntry:          return "transactionEntry";
         case TR_transactionAbort:          return "transactionAbort";
         case TR_transactionExit:           return "transactionExit";
         case TR_asyncCheck:                return "jitCheckAsyncMessages";

         case TR_estimateGPU:               return "estimateGPU";
         case TR_regionEntryGPU:            return "regionEntryGPU";
         case TR_regionExitGPU:             return "regionExitGPU";
         case TR_copyToGPU:                 return "copyToGPU";
         case TR_copyFromGPU:               return "copyFromGPU";
         case TR_allocateGPUKernelParms:    return "allocateGPUKernelParms";
         case TR_launchGPUKernel:           return "launchGPUKernel";
         case TR_invalidateGPU:             return "invalidateGPU";
         case TR_getStateGPU:               return "getStateGPU";
         case TR_flushGPU:                  return "flushGPU";
         case TR_callGPU:                   return "callGPU";

         case TR_newObject:                 return "jitNewObject";
         case TR_newObjectNoZeroInit:       return "jitNewObjectNoZeroInit";
         case TR_newValue:                  return "jitNewValue";
         case TR_newValueNoZeroInit:        return "jitNewValueNoZeroInit";
         case TR_newArray:                  return "jitNewArray";
         case TR_newArrayNoZeroInit:        return "jitNewArrayNoZeroInit";
         case TR_aNewArray:                 return "jitANewArray";
         case TR_aNewArrayNoZeroInit:       return "jitANewArrayNoZeroInit";

         case TR_getFlattenableField:       return "jitGetFlattenableField";
         case TR_withFlattenableField:      return "jitWithFlattenableField";
         case TR_putFlattenableField:       return "jitPutFlattenableField";
         case TR_getFlattenableStaticField: return "jitGetFlattenableStaticField";
         case TR_putFlattenableStaticField: return "jitPutFlattenableStaticField";
         case TR_ldFlattenableArrayElement: return "jitLoadFlattenableArrayElement";
         case TR_strFlattenableArrayElement: return "jitStoreFlattenableArrayElement";

         case TR_multiANewArray:            return "jitAMultiANewArray";
         case TR_aThrow:                    return "jitThrowException";
         case TR_methodTypeCheck:           return "jitThrowWrongMethodTypeException";
         case TR_incompatibleReceiver:      return "jitThrowIncompatibleReceiver";
         case TR_nullCheck:                 return "jitThrowNullPointerException";
         case TR_arrayBoundsCheck:          return "jitThrowArrayIndexOutOfBounds";
         case TR_divCheck:                  return "jitThrowArithmeticException";
         case TR_arrayStoreException:       return "jitThrowArrayStoreException";
         case TR_typeCheckArrayStore:       return "jitTypeCheckArrayStore";
         case TR_softwareReadBarrier:       return "jitSoftwareReadBarrier";
         case TR_writeBarrierStore:         return "jitWriteBarrierStore";
         case TR_writeBarrierStoreGenerational: return "jitWriteBarrierStoreGenerational";
         case TR_writeBarrierStoreGenerationalAndConcurrentMark: return "jitWriteBarrierStoreGenerationalAndConcurrentMark";
         case TR_writeBarrierStoreRealTimeGC:return "jitWriteBarrierStoreRealTimeGC";
         case TR_writeBarrierClassStoreRealTimeGC:return "jitWriteBarrierClassStoreRealTimeGC";
         case TR_writeBarrierBatchStore:    return "jitWriteBarrierBatchStore";
         case TR_stackOverflow:             return "jitStackOverflow";
         case TR_reportMethodEnter:         return "jitReportMethodEnter";
         case TR_reportStaticMethodEnter:   return "jitReportStaticMethodEnter";
         case TR_jitReportInstanceFieldRead: return "jitReportInstanceFieldRead";
         case TR_jitReportStaticFieldRead:  return "jitReportStaticFieldRead";
         case TR_jitReportInstanceFieldWrite:  return "jitReportInstanceFieldWrite";
         case TR_jitReportStaticFieldWrite:  return "jitReportStaticFieldWrite";
         case TR_jitResolveFieldDirect:      return "jitResolveFieldDirect";
         case TR_jitResolveFieldSetterDirect: return "jitResolveFieldSetterDirect";
         case TR_jitResolveStaticFieldDirect: return "jitResolveStaticFieldDirect";
         case TR_jitResolveStaticFieldSetterDirect:  return "jitResolveStaticFieldSetterDirect";
         case TR_reportMethodExit:          return "jitReportMethodExit";
         case TR_reportFinalFieldModified:  return "jitReportFinalFieldModified";
         case TR_acquireVMAccess:           return "jitAcquireVMAccess";
         case TR_jitCheckIfFinalizeObject:  return "jitCheckIfFinalizeObject";
         case TR_releaseVMAccess:           return "jitReleaseVMAccess";
         case TR_throwCurrentException:     return "jitThrowCurrentException";
         case TR_throwClassCastException:   return "jitThrowClassCastException";
         case TR_acmpHelper:                return "jitAcmpHelper";

         case TR_IncompatibleClassChangeError:return "jitThrowIncompatibleClassChangeError";
         case TR_newInstanceImplAccessCheck:return "jitNewInstanceImplAccessCheck";

         case TR_icallVMprJavaSendStatic0:                        return "icallVMprJavaSendStatic0";
         case TR_icallVMprJavaSendStatic1:                        return "icallVMprJavaSendStatic1";
         case TR_icallVMprJavaSendStaticJ:                        return "icallVMprJavaSendStaticJ";
         case TR_icallVMprJavaSendStaticF:                        return "icallVMprJavaSendStaticF";
         case TR_icallVMprJavaSendStaticD:                        return "icallVMprJavaSendStaticD";
         case TR_icallVMprJavaSendStaticSync0:                    return "icallVMprJavaSendStaticSync0";
         case TR_icallVMprJavaSendStaticSync1:                    return "icallVMprJavaSendStaticSync1";
         case TR_icallVMprJavaSendStaticSyncJ:                    return "icallVMprJavaSendStaticSyncJ";
         case TR_icallVMprJavaSendStaticSyncF:                    return "icallVMprJavaSendStaticSyncF";
         case TR_icallVMprJavaSendStaticSyncD:                    return "icallVMprJavaSendStaticSyncD";
         case TR_icallVMprJavaSendInvokeExact0:                   return "icallVMprJavaSendInvokeExact0";
         case TR_icallVMprJavaSendInvokeExact1:                   return "icallVMprJavaSendInvokeExact1";
         case TR_icallVMprJavaSendInvokeExactJ:                   return "icallVMprJavaSendInvokeExactJ";
         case TR_icallVMprJavaSendInvokeExactL:                   return "icallVMprJavaSendInvokeExactL";
         case TR_icallVMprJavaSendInvokeExactF:                   return "icallVMprJavaSendInvokeExactF";
         case TR_icallVMprJavaSendInvokeExactD:                   return "icallVMprJavaSendInvokeExactD";
         case TR_icallVMprJavaSendInvokeWithArguments:            return "icallVMprJavaSendInvokeWithArguments";
         case TR_icallVMprJavaSendNativeStatic:                   return "icallVMprJavaSendNativeStatic";
         case TR_j2iTransition:                                   return "j2iTransition";
         case TR_initialInvokeExactThunk_unwrapper:               return "initialInvokeExactThunk_unwrapper";
         case TR_methodHandleJ2I_unwrapper:                       return "methodHandleJ2I_unwrapper";
         case TR_interpreterUnresolvedMethodTypeGlue:             return "interpreterUnresolvedMethodTypeGlue";
         case TR_interpreterUnresolvedMethodHandleGlue:           return "interpreterUnresolvedMethodHandleGlue";
         case TR_interpreterUnresolvedCallSiteTableEntryGlue:     return "interpreterUnresolvedCallSiteTableEntryGlue";
         case TR_interpreterUnresolvedMethodTypeTableEntryGlue:   return "interpreterUnresolvedMethodTypeTableEntryGlue";
         case TR_interpreterUnresolvedFieldSetterReadOnlyGlue:            return "interpreterUnresolvedFieldSetterReadOnlyGlue";
         case TR_interpreterUnresolvedFieldReadOnlyGlue:                  return "interpreterUnresolvedFieldReadOnlyGlue";
         case TR_interpreterUnresolvedClassFromStaticFieldReadOnlyGlue:   return "interpreterUnresolvedClassFromStaticFieldReadOnlyGlue";
         case TR_interpreterUnresolvedClassReadOnlyGlue:                  return "interpreterUnresolvedClassReadOnlyGlue";
         case TR_interpreterUnresolvedStringReadOnlyGlue:                 return "interpreterUnresolvedStringReadOnlyGlue";
         case TR_interpreterUnresolvedMethodTypeReadOnlyGlue:             return "interpreterUnresolvedMethodTypeReadOnlyGlue";
         case TR_interpreterUnresolvedMethodHandleReadOnlyGlue:           return "interpreterUnresolvedMethodHandleReadOnlyGlue";
         case TR_interpreterUnresolvedCallSiteTableEntryReadOnlyGlue:     return "interpreterUnresolvedCallSiteTableEntryReadOnlyGlue";
         case TR_interpreterUnresolvedMethodTypeTableEntryReadOnlyGlue:   return "interpreterUnresolvedMethodTypeTableEntryReadOnlyGlue";
         case TR_interpreterUnresolvedConstantDynamicReadOnlyGlue:        return "interpreterUnresolvedConstantDynamicReadOnlyGlue";
         case TR_interpreterUnresolvedStaticFieldSetterReadOnlyGlue:      return "interpreterUnresolvedStaticFieldSetterReadOnlyGlue";
         case TR_interpreterUnresolvedStaticFieldReadOnlyGlue:            return "interpreterUnresolvedStaticFieldReadOnlyGlue";

         case TR_jitProfileValue:           return "jitProfileValue";
         case TR_jitProfileLongValue:       return "jitProfileLongValue";
         case TR_jitProfileAddress:         return "jitProfileAddress";
         case TR_jitProfileWarmCompilePICAddress: return "jitProfileAddress for mainline code PIC's";
         case TR_jProfile32BitValue:        return "jProfile32BitValue";
         case TR_jProfile64BitValue:        return "jProfile64BitValue";
         case TR_prepareForOSR:             return "prepareForOSR";

         case TR_jitRetranslateCaller:      return "jitRetranslateCaller";
         case TR_jitRetranslateCallerWithPrep:      return "jitRetranslateCallerWithPreparation";

         case TR_volatileReadLong:          return "jitVolatileReadLong";
         case TR_volatileWriteLong:         return "jitVolatileWriteLong";
         case TR_volatileReadDouble:        return "jitVolatileReadDouble";
         case TR_volatileWriteDouble:       return "jitVolatileWriteDouble";
         case TR_referenceArrayCopy:        return "jitReferenceArrayCopy";
         }
      }
#ifdef TR_TARGET_X86
   else if ((_comp->target().cpu.isI386() || _comp->target().cpu.isAMD64()) && !inDebugExtension())
      {
      if (index < TR_LXRH)
         {
         switch (index)
            {
            case TR_X86resolveIPicClass:                              return "resolveIPicClass";
            case TR_X86populateIPicSlotClass:                         return "populateIPicSlotClass";
            case TR_X86populateIPicSlotCall:                          return "populateIPicSlotCall";
            case TR_X86dispatchInterpretedFromIPicSlot:               return "dispatchInterpretedFromIPicSlot";
            case TR_X86IPicLookupDispatch:                            return "IPicLookupDispatch";
            case TR_X86resolveVPicClass:                              return "resolveVPicClass";
            case TR_X86populateVPicSlotClass:                         return "populateVPicSlotClass";
            case TR_X86populateVPicSlotCall:                          return "populateVPicSlotCall";
            case TR_X86dispatchInterpretedFromVPicSlot:               return "dispatchInterpretedFromVPicSlot";
            case TR_X86populateVPicVTableDispatch:                    return "populateVPicVTableDispatch";
            case TR_X86interpreterUnresolvedStaticGlue:               return "interpreterUnresolvedStaticGlue";
            case TR_X86interpreterUnresolvedSpecialGlue:              return "interpreterUnresolvedSpecialGlue";
            case TR_X86interpreterUnresolvedClassGlue:                return "interpreterUnresolvedClassGlue";
            case TR_X86interpreterUnresolvedClassFromStaticFieldGlue: return "interpreterUnresolvedClassFromStaticFieldGlue";
            case TR_X86interpreterUnresolvedStringGlue:               return "interpreterUnresolvedStringGlue";
            case TR_X86interpreterUnresolvedStaticFieldGlue:          return "interpreterUnresolvedStaticFieldGlue";
            case TR_X86interpreterUnresolvedConstantDynamicGlue:      return "interpreterUnresolvedConstantDynamicGlue";
            case TR_X86interpreterUnresolvedStaticFieldSetterGlue:    return "interpreterUnresolvedStaticFieldSetterGlue";
            case TR_X86interpreterUnresolvedFieldGlue:                return "interpreterUnresolvedFieldGlue";
            case TR_X86interpreterUnresolvedFieldSetterGlue:          return "interpreterUnresolvedFieldSetterGlue";
<<<<<<< HEAD
            case TR_X86interpreterUnresolvedClassReadOnlyGlue:                return "interpreterUnresolvedClassReadOnlyGlue";
            case TR_X86interpreterUnresolvedClassFromStaticFieldReadOnlyGlue: return "interpreterUnresolvedClassFromStaticFieldReadOnlyGlue";
            case TR_X86interpreterUnresolvedStringReadOnlyGlue:               return "interpreterUnresolvedStringReadOnlyGlue";
            case TR_X86interpreterUnresolvedStaticFieldReadOnlyGlue:          return "interpreterUnresolvedStaticFieldReadOnlyGlue";
            case TR_X86interpreterUnresolvedConstantDynamicReadOnlyGlue:      return "interpreterUnresolvedConstantDynamicReadOnlyGlue";
            case TR_X86interpreterUnresolvedStaticFieldSetterReadOnlyGlue:    return "interpreterUnresolvedStaticFieldSetterReadOnlyGlue";
            case TR_X86interpreterUnresolvedFieldReadOnlyGlue:                return "interpreterUnresolvedFieldReadOnlyGlue";
            case TR_X86interpreterUnresolvedFieldSetterReadOnlyGlue:          return "interpreterUnresolvedFieldSetterReadOnlyGlue";
            case TR_X86PatchSingleComparePIC_mov:                     return "jitX86PatchSingleComparePIC_mov";
            case TR_X86PatchSingleComparePIC_je:                      return "jitX86PatchSingleComparePIC_je";
            case TR_X86PatchMultipleComparePIC_mov:                   return "jitX86PatchMultipleComparePIC_mov";
            case TR_X86PatchMultipleComparePIC_je:                    return "jitX86PatchMultipleComparePIC_je";
=======
>>>>>>> 64617ba6
            case TR_X86CodeCachePrefetchHelper:                       return "per code cache TLH prefetch helper";
            }
         }
      else if (_comp->target().cpu.isI386())
         {
         switch (index)
            {
            case TR_IA32longDivide:                                   return "__longDivide";
            case TR_IA32longRemainder:                                return "__longRemainder";
            case TR_IA32floatRemainder:                               return "__floatRemainder";
            case TR_IA32floatRemainderSSE:                            return "__SSEfloatRemainderIA32Thunk";
            case TR_IA32doubleRemainder:                              return "__doubleRemainder";
            case TR_IA32doubleRemainderSSE:                           return "__SSEdoubleRemainderIA32Thunk";
            case TR_IA32doubleToLong:                                 return "__doubleToLong";
            case TR_IA32doubleToInt:                                  return "__doubleToInt";
            case TR_IA32floatToLong:                                  return "__floatToLong";
            case TR_IA32floatToInt:                                   return "__floatToInt";
            case TR_IA32double2LongSSE:                               return "__SSEdouble2LongIA32";
            case TR_IA32jitCollapseJNIReferenceFrame:                 return "_jitCollapseJNIReferenceFrame";

            case TR_IA32compressString:                               return "_compressString";
            case TR_IA32compressStringNoCheck:                        return "_compressStringNoCheck";
            case TR_IA32compressStringJ:                              return "_compressStringJ";
            case TR_IA32compressStringNoCheckJ:                       return "_compressStringNoCheckJ";
            case TR_IA32andORString:                                  return "_andORString";

            case TR_IA32samplingRecompileMethod:                      return "__samplingRecompileMethod";
            case TR_IA32countingRecompileMethod:                      return "__countingRecompileMethod";
            case TR_IA32samplingPatchCallSite:                        return "__samplingPatchCallSite";
            case TR_IA32countingPatchCallSite:                        return "__countingPatchCallSite";
            case TR_IA32induceRecompilation:                          return "__induceRecompilation";
            }
         }
      else
         {
         switch(index)
            {
            case TR_AMD64floatRemainder:                              return "__SSEfloatRemainder";
            case TR_AMD64doubleRemainder:                             return "__SSEdoubleRemainder";

            case TR_AMD64resolveVirtualDispatchReadOnly:              return "resolveVirtualDispatchReadOnly";

            case TR_AMD64interpreterUnresolvedStaticGlueReadOnly:     return "interpreterUnresolvedStaticGlueReadOnly";
            case TR_AMD64interpreterUnresolvedSpecialGlueReadOnly:    return "interpreterUnresolvedSpecialGlueReadOnly";
            case TR_AMD64interpreterStaticAndSpecialGlueReadOnly:     return "interpreterStaticAndSpecialGlueReadOnly";

            case TR_AMD64dispatchIPicSlot1MethodReadOnly:             return "dispatchIPicSlot1MethodReadOnly";
            case TR_AMD64dispatchIPicSlot2MethodReadOnly:             return "dispatchIPicSlot2MethodReadOnly";
            case TR_AMD64IPicResolveReadOnly:                         return "IPicResolveReadOnly";
            case TR_AMD64IPicLookupDispatchReadOnly:                  return "IPicLookupDispatchReadOnly";

            case TR_AMD64icallVMprJavaSendVirtual0:                   return "_icallVMprJavaSendVirtual0";
            case TR_AMD64icallVMprJavaSendVirtual1:                   return "_icallVMprJavaSendVirtual1";
            case TR_AMD64icallVMprJavaSendVirtualJ:                   return "_icallVMprJavaSendVirtualJ";
            case TR_AMD64icallVMprJavaSendVirtualL:                   return "_icallVMprJavaSendVirtualL";
            case TR_AMD64icallVMprJavaSendVirtualF:                   return "_icallVMprJavaSendVirtualF";
            case TR_AMD64icallVMprJavaSendVirtualD:                   return "_icallVMprJavaSendVirtualD";
            case TR_AMD64jitCollapseJNIReferenceFrame:                return "_jitCollapseJNIReferenceFrame";

            case TR_AMD64compressString:                               return "_compressString";
            case TR_AMD64compressStringNoCheck:                        return "_compressStringNoCheck";
            case TR_AMD64compressStringJ:                              return "_compressStringJ";
            case TR_AMD64compressStringNoCheckJ:                       return "_compressStringNoCheckJ";
            case TR_AMD64andORString:                                  return "_andORString";

            case TR_AMD64samplingRecompileMethod:                     return "__samplingRecompileMethod";
            case TR_AMD64countingRecompileMethod:                     return "__countingRecompileMethod";
            case TR_AMD64samplingPatchCallSite:                       return "__samplingPatchCallSite";
            case TR_AMD64countingPatchCallSite:                       return "__countingPatchCallSite";
            case TR_AMD64induceRecompilation:                         return "__induceRecompilation";
            case TR_AMD64doAESENCDecrypt:                             return "doAESDecrypt";
            case TR_AMD64doAESENCEncrypt:                             return "doAESEncrypt";
            }
         }
      }
#elif defined (TR_TARGET_POWER)
   else if (_comp->target().cpu.isPower() && !inDebugExtension())
      {
      switch (index)
         {
         case TR_PPCdouble2Long:                                   return "__double2Long";
         case TR_PPCdoubleRemainder:                               return "__doubleRemainder";
         case TR_PPCinteger2Double:                                return "__integer2Double";
         case TR_PPClong2Double:                                   return "__long2Double";
         case TR_PPClong2Float:                                    return "__long2Float";
         case TR_PPClong2Float_mv:                                 return "__long2Float_mv";
         case TR_PPClongMultiply:                                  return "<null>";
         case TR_PPClongDivide:                                    return "__longDivide";
         case TR_PPClongDivideEP:                                  return "__longDivideEP";
         case TR_PPCunsignedLongDivide:                            return "__unsignedLongDivide";
         case TR_PPCunsignedLongDivideEP:                          return "__unsignedLongDivideEP";
         case TR_PPCinterpreterUnresolvedStaticGlue:               return "_interpreterUnresolvedStaticGlue";
         case TR_PPCinterpreterUnresolvedSpecialGlue:              return "_interpreterUnresolvedSpecialGlue";
         case TR_PPCinterpreterUnresolvedDirectVirtualGlue:        return "_interpreterUnresolvedDirectVirtualGlue";
         case TR_PPCinterpreterUnresolvedClassGlue:                return "_interpreterUnresolvedClassGlue";
         case TR_PPCinterpreterUnresolvedClassGlue2:               return "_interpreterUnresolvedClassGlue2";
         case TR_PPCinterpreterUnresolvedStringGlue:               return "_interpreterUnresolvedStringGlue";
         case TR_PPCinterpreterUnresolvedConstantDynamicGlue:      return "_interpreterUnresolvedConstantDynamicGlue";
         case TR_PPCinterpreterUnresolvedStaticDataGlue:           return "_interpreterUnresolvedStaticDataGlue";
         case TR_PPCinterpreterUnresolvedStaticDataStoreGlue:      return "_interpreterUnresolvedStaticDataStoreGlue";
         case TR_PPCinterpreterUnresolvedInstanceDataGlue:         return "_interpreterUnresolvedInstanceDataGlue";
         case TR_PPCinterpreterUnresolvedInstanceDataStoreGlue:    return "_interpreterUnresolvedInstanceDataStoreGlue";
         case TR_PPCvirtualUnresolvedHelper:                       return "_virtualUnresolvedHelper";
         case TR_PPCinterfaceCallHelper:                           return "_interfaceCallHelper";
         case TR_PPCrevertToInterpreterGlue:                       return "_revertToInterpreterGlue";
         case TR_PPCarrayTranslateTRTO:                            return "__arrayTranslateTRTO (ISO8859_1 & ASCII)";
         case TR_PPCarrayTranslateTRTO255:                         return "__arrayTranslateTRTO255 (ISO8859_1)";
         case TR_PPCarrayTranslateTROT255:                         return "__arrayTranslateTRTO255 (ISO8859_1)";
         case TR_PPCarrayTranslateTROT:                            return "__arrayTranslateTROT (ASCII)";

         case TR_PPCicallVMprJavaSendVirtual0:                     return "icallVMprJavaSendVirtual0";
         case TR_PPCicallVMprJavaSendVirtual1:                     return "icallVMprJavaSendVirtual1";
         case TR_PPCicallVMprJavaSendVirtualJ:                     return "icallVMprJavaSendVirtualJ";
         case TR_PPCicallVMprJavaSendVirtualF:                     return "icallVMprJavaSendVirtualF";
         case TR_PPCicallVMprJavaSendVirtualD:                     return "icallVMprJavaSendVirtualD";
         case TR_PPCinterpreterVoidStaticGlue:                     return "_interpreterVoidStaticGlue";
         case TR_PPCinterpreterSyncVoidStaticGlue:                 return "_interpreterSyncVoidStaticGlue";
         case TR_PPCinterpreterGPR3StaticGlue:                     return "_interpreterGPR3StaticGlue";
         case TR_PPCinterpreterSyncGPR3StaticGlue:                 return "_interpreterSyncGPR3StaticGlue";
         case TR_PPCinterpreterGPR3GPR4StaticGlue:                 return "_interpreterGPR3GPR4StaticGlue";
         case TR_PPCinterpreterSyncGPR3GPR4StaticGlue:             return "_interpreterSyncGPR3GPR4StaticGlue";
         case TR_PPCinterpreterFPR0FStaticGlue:                    return "_interpreterFPR0FStaticGlue";
         case TR_PPCinterpreterSyncFPR0FStaticGlue:                return "_interpreterSyncFPR0FStaticGlue";
         case TR_PPCinterpreterFPR0DStaticGlue:                    return "_interpreterFPR0DStaticGlue";
         case TR_PPCinterpreterSyncFPR0DStaticGlue:                return "_interpreterSyncFPR0DStaticGlue";
         case TR_PPCnativeStaticHelperForUnresolvedGlue:           return "_nativeStaticHelperForUnresolvedGlue";
         case TR_PPCnativeStaticHelper:                            return "_nativeStaticHelper";

         case TR_PPCinterfaceCompeteSlot2:                         return "_interfaceCompeteSlot2";
         case TR_PPCinterfaceSlotsUnavailable:                     return "_interfaceSlotsUnavailable";
         case TR_PPCcollapseJNIReferenceFrame:                     return "jitCollapseJNIReferenceFrame";
         case TR_PPCarrayCopy:                                     return "__arrayCopy";
         case TR_PPCwordArrayCopy:                                 return "__wordArrayCopy";
         case TR_PPChalfWordArrayCopy:                             return "__halfWordArrayCopy";
         case TR_PPCforwardArrayCopy:                              return "__forwardArrayCopy";
         case TR_PPCforwardWordArrayCopy:                          return "__forwardWordArrayCopy";
         case TR_PPCforwardHalfWordArrayCopy:                      return "__forwardHalfWordArrayCopy";

         case TR_PPCarrayCopy_dp:                                  return "__arrayCopy_dp";
         case TR_PPCwordArrayCopy_dp:                              return "__wordArrayCopy_dp";
         case TR_PPChalfWordArrayCopy_dp:                          return "__halfWordArrayCopy_dp";
         case TR_PPCforwardArrayCopy_dp:                           return "__forwardArrayCopy_dp";
         case TR_PPCforwardWordArrayCopy_dp:                       return "__forwardWordArrayCopy_dp";
         case TR_PPCforwardHalfWordArrayCopy_dp:                   return "__forwardHalfWordArrayCopy_dp";

         case TR_PPCquadWordArrayCopy_vsx:                         return "__quadWordArrayCopy_vsx";
         case TR_PPCforwardQuadWordArrayCopy_vsx:                  return "__forwardQuadWordArrayCopy_vsx";
         case TR_PPCpostP10ForwardCopy:                            return "__postP10ForwardCopy";
         case TR_PPCpostP10GenericCopy:                            return "__postP10GenericCopy";

         case TR_PPCP256Multiply:                                  return "ECP256MUL_PPC";
         case TR_PPCP256Mod:                                       return "ECP256MOD_PPC";
         case TR_PPCP256addNoMod:                                  return "ECP256addNoMod_PPC";
         case TR_PPCP256subNoMod:                                  return "ECP256subNoMod_PPC";

         case TR_PPCencodeUTF16Big:                                return "__encodeUTF16Big";
         case TR_PPCencodeUTF16Little:                             return "__encodeUTF16Little";

         case TR_PPCcompressString:                                 return "__compressString";
         case TR_PPCcompressStringNoCheck:                          return "__compressStringNoCheck";
         case TR_PPCcompressStringJ:                                return "__compressStringJ";
         case TR_PPCcompressStringNoCheckJ:                         return "__compressStringNoCheckJ";
         case TR_PPCandORString:                                    return "__andORString";

         case TR_PPCreferenceArrayCopy:                            return "__referenceArrayCopy";
         case TR_PPCgeneralArrayCopy:                              return "__generalArrayCopy";
         case TR_PPCsamplingRecompileMethod:                       return "__samplingRecompileMethod";
         case TR_PPCcountingRecompileMethod:                       return "__countingRecompileMethod";
         case TR_PPCsamplingPatchCallSite:                         return "__samplingPatchCallSite";
         case TR_PPCcountingPatchCallSite:                         return "__countingPatchCallSite";
         case TR_PPCinduceRecompilation:                           return "__induceRecompilation";
         case TR_PPCarrayXor:                                      return "_arrayxor";
         case TR_PPCarrayOr:                                       return "_arrayor";
         case TR_PPCarrayAnd:                                      return "_arrayand";
         case TR_PPCarrayCmp:                                      return "_arraycmp";
         case TR_PPCoverlapArrayCopy:                              return "overlapArrayCopy";
         case TR_PPCarrayCmpVMX:                                   return "__arrayCmpVMX";
         case TR_PPCarrayCmpLenVMX:                                return "__arrayCmpLenVMX";
         case TR_PPCarrayCmpScalar:                                return "__arrayCmpScalar";
         case TR_PPCarrayCmpLenScalar:                             return "__arrayCmpLenScalar";

         case TR_PPCAESEncryptVMX:                                 return "PPCAESEncryptVMX";
         case TR_PPCAESDecryptVMX:                                 return "PPCAESDecryptVMX";
         case TR_PPCAESEncrypt:                                    return "PPCAESEncrypt";
         case TR_PPCAESDecrypt:                                    return "PPCAESDecrypt";
         case TR_PPCAESCBCDecrypt:                                 return "PPCAESCBCDecrypt";
         case TR_PPCAESCBCEncrypt:                                 return "PPCAESCBCEncrypt";
         case TR_PPCAESKeyExpansion:                               return "PPCAESKeyExpansion";
         case TR_PPCVectorLogDouble:                               return "__logd2";
         }
      }
#elif defined (TR_TARGET_S390)
   else if (_comp->target().cpu.isZ() && !inDebugExtension())
      {
      switch (index)
         {
         case TR_S390double2Long:                                  return "__double2Long";
         case TR_S390doubleRemainder:                              return "__doubleRemainder";
         case TR_S390double2Integer:                               return "__double2Integer";
         case TR_S390integer2Double:                               return "__integer2Double";
         case TR_S390intDivide:                                    return "__intDivide";
         case TR_S390long2Double:                                  return "__long2Double";
         case TR_S390longMultiply:                                 return "__longMultiply";
         case TR_S390longDivide:                                   return "__longDivide";
         case TR_S390longRemainder:                                return "__longRemainder";
         case TR_S390longShiftLeft:                                return "__longShiftLeft";
         case TR_S390longShiftRight:                               return "__longShiftRight";
         case TR_S390longUShiftRight:                              return "__longUShiftRight";
         case TR_S390interpreterUnresolvedStaticGlue:              return "_interpreterUnresolvedStaticGlue";
         case TR_S390interpreterUnresolvedSpecialGlue:             return "_interpreterUnresolvedSpecialGlue";
         case TR_S390interpreterUnresolvedDirectVirtualGlue:       return "_interpreterUnresolvedDirectVirtualGlue";
         case TR_S390interpreterUnresolvedClassGlue:               return "_interpreterUnresolvedClassGlue";
         case TR_S390interpreterUnresolvedClassGlue2:              return "_interpreterUnresolvedClassGlue2";
         case TR_S390interpreterUnresolvedStringGlue:              return "_interpreterUnresolvedStringGlue";
         case TR_S390interpreterUnresolvedStaticDataGlue:          return "_interpreterUnresolvedStaticDataGlue";
         case TR_S390interpreterUnresolvedStaticDataStoreGlue:     return "_interpreterUnresolvedStaticDataStoreGlue";
         case TR_S390interpreterUnresolvedInstanceDataGlue:        return "_interpreterUnresolvedInstanceDataGlue";
         case TR_S390interpreterUnresolvedInstanceDataStoreGlue:   return "_interpreterUnresolvedInstanceDataStoreGlue";
         case TR_S390virtualUnresolvedHelper:                      return "_virtualUnresolvedHelper";
         case TR_S390virtualUnresolvedHelperReadOnly:              return "_virtualUnresolvedHelperReadOnly";
         case TR_S390interfaceCallHelper:                          return "_interfaceCallHelper";
         case TR_S390interfaceCallHelperSingleDynamicSlot:         return "_interfaceCallHelperSingleDynamicSlot";
         case TR_S390interfaceCallHelperMultiSlots:                return "_interfaceCallHelperMultiSlots";
         case TR_S390icallVMprJavaSendVirtual0:                    return "icallVMprJavaSendVirtual0";
         case TR_S390icallVMprJavaSendVirtual1:                    return "icallVMprJavaSendVirtual1";
         case TR_S390icallVMprJavaSendVirtualJ:                    return "icallVMprJavaSendVirtualJ";
         case TR_S390icallVMprJavaSendVirtualF:                    return "icallVMprJavaSendVirtualF";
         case TR_S390icallVMprJavaSendVirtualD:                    return "icallVMprJavaSendVirtualD";
         case TR_S390interpreterVoidStaticGlue:                    return "_interpreterVoidStaticGlue";
         case TR_S390interpreterIntStaticGlue:                     return "_interpreterIntStaticGlue";
         case TR_S390interpreterLongStaticGlue:                    return "_interpreterLongStaticGlue";
         case TR_S390interpreterFloatStaticGlue:                   return "_interpreterFloatStaticGlue";
         case TR_S390interpreterDoubleStaticGlue:                  return "_interpreterDoubleStaticGlue";
         case TR_S390interpreterSyncVoidStaticGlue:                return "_interpreterSyncVoidStaticGlue";
         case TR_S390interpreterSyncIntStaticGlue:                 return "_interpreterSyncIntStaticGlue";
         case TR_S390interpreterSyncLongStaticGlue:                return "_interpreterSyncLongStaticGlue";
         case TR_S390interpreterSyncFloatStaticGlue:               return "_interpreterSyncFloatStaticGlue";
         case TR_S390interpreterSyncDoubleStaticGlue:              return "_interpreterSyncDoubleStaticGlue";
         case TR_S390jitLookupInterfaceMethod:                     return "__jitLookupInterfaceMethod";
         case TR_S390jitMethodIsNative:                            return "__jitMethodIsNative";
         case TR_S390jitMethodIsSync:                              return "__jitMethodIsSync";
         case TR_S390jitResolveClass:                              return "__jitResolveClass";
         case TR_S390jitResolveField:                              return "__jitResolveField";
         case TR_S390jitResolveConstantDynamicGlue:                return "_jitResolveConstantDynamic";
         case TR_S390jitResolveFieldSetter:                        return "__jitResolveFieldSetter";
         case TR_S390jitResolveInterfaceMethod:                    return "__jitResolveInterfaceMethod";
         case TR_S390jitResolveStaticField:                        return "__jitResolveStaticField";
         case TR_S390jitResolveStaticFieldSetter:                  return "__jitResolveStaticFieldSetter";
         case TR_S390jitResolveString:                             return "__jitResolveString";
         case TR_S390jitResolveVirtualMethod:                      return "__jitResolveVirtualMethod";
         case TR_S390jitResolveSpecialMethod:                      return "__jitResolveSpecialMethod";
         case TR_S390jitResolveStaticMethod:                       return "__jitResolveStaticMethod";
         case TR_S390nativeStaticHelper:                           return "_nativeStaticHelper";
         case TR_S390referenceArrayCopyHelper:                     return "__referenceArrayCopyHelper";
         case TR_S390arrayCopyHelper:                              return "__arrayCopyHelper";
         case TR_S390arraySetZeroHelper:                           return "__arraySetZeroHelper";
         case TR_S390arraySetGeneralHelper:                        return "__arraySetGeneralHelper";
         case TR_S390arrayCmpHelper:                               return "__arrayCmpHelper";
         case TR_S390arrayTranslateAndTestHelper:                  return "__arrayTranslateAndTestHelper";
         case TR_S390long2StringHelper:                            return "__long2StringHelper";
         case TR_S390arrayXORHelper:                               return "__arrayXORHelper";
         case TR_S390arrayORHelper:                                return "__arrayORHelper";
         case TR_S390arrayANDHelper:                               return "__arrayANDHelper";
         case TR_S390collapseJNIReferenceFrame:                    return "_collapseJNIReferenceFrame";
         case TR_S390jitRetranslateMethod:                         return "_jitRetranslateMethod";
         case TR_S390countingRecompileMethod:                      return "__countingRecompileMethod";
         case TR_S390samplingRecompileMethod:                      return "__samplingRecompileMethod";
         case TR_S390countingPatchCallSite:                        return "__countingPatchCallSite";
         case TR_S390samplingPatchCallSite:                        return "__samplingPatchCallSite";
         case TR_S390jitProfileAddressC:                           return "_jitProfileAddressC";
         case TR_S390jitProfileValueC:                             return "_jitProfileValueC";
         case TR_S390jitProfileLongValueC:                         return "_jitProfileLongValueC";
         case TR_S390revertToInterpreter:                          return "__revertToInterpreter";
         case TR_S390CEnvironmentAddress:                          return "__CEnvironmentAddress";
         case TR_S390jitPreJNICallOffloadCheck:                    return "_jitPreJNICallOffloadCheck";
         case TR_S390jitPostJNICallOffloadCheck:                   return "_jitPostJNICallOffloadCheck";
         case TR_S390jitMathHelperDREM:                            return "__jitMathHelperDREM";
         case TR_S390floatRemainder:                               return "__floatRemainder";
         case TR_S390jitMathHelperFREM:                            return "__jitMathHelperFREM";
         case TR_S390jitCallCFunction:                             return "__jitCallCFunction";
         case TR_S390mcc_reservationAdjustment_unwrapper:          return "__mcc_reservationAdjustment_unwrapper";
         case TR_S390mcc_callPointPatching_unwrapper:              return "__mcc_callPointPatching_unwrapper";
         case TR_S390mcc_lookupHelperTrampoline_unwrapper:         return "__mcc_lookupHelperTrampoline_unwrapper";
         case TR_S390jitMathHelperConvertLongToFloat:              return "__jitMathHelperConvertLongToFloat";
         case TR_S390induceRecompilation:                          return "__induceRecompilation";
         case TR_S390induceRecompilation_unwrapper:                return "__induceRecompilation_unwrapper";
         case TR_S390OutlinedNew:                                  return "outlinedNew";
         }
      }
#elif defined (TR_TARGET_ARM)
   else if (_comp->target().cpu.isARM() && !inDebugExtension())
      {
      switch (index)
         {
         case TR_ARMdouble2Long:                                   return "__double2Long";
         case TR_ARMdoubleRemainder:                               return "__doubleRemainder";
         case TR_ARMdouble2Integer:                                return "__double2Integer";
         case TR_ARMfloat2Long:                                    return "__float2Long";
         case TR_ARMfloatRemainder:                                return "__floatRemainder";
         case TR_ARMinteger2Double:                                return "__integer2Double";
         case TR_ARMlong2Double:                                   return "__long2Double";
         case TR_ARMlong2Float:                                    return "__long2Float";
         case TR_ARMlongMultiply:                                  return "__multi64";
         case TR_ARMintDivide:                                     return "__intDivide";
         case TR_ARMintRemainder:                                  return "__intRemainder";
         case TR_ARMlongDivide:                                    return "__longDivide";
         case TR_ARMlongRemainder:                                 return "__longRemainder";
         case TR_ARMlongShiftRightArithmetic:                      return "__longShiftRightArithmetic";
         case TR_ARMlongShiftRightLogical:                         return "__longShiftRightLogical";
         case TR_ARMlongShiftLeftLogical:                          return "__longShiftLeftLogical";
         case TR_ARMarrayCopy:                                     return "__arrayCopy";
         case TR_ARMjitCollapseJNIReferenceFrame:                  return "jitCollapseJNIReferenceFrame";
         case TR_ARMinterpreterUnresolvedStaticGlue:               return "_interpreterUnresolvedStaticGlue";
         case TR_ARMinterpreterUnresolvedSpecialGlue:              return "_interpreterUnresolvedSpecialGlue";
         case TR_ARMinterpreterUnresolvedDirectVirtualGlue:        return "_interpreterUnresolvedDirectVirtualGlue";
         case TR_ARMinterpreterUnresolvedClassGlue:                return "_interpreterUnresolvedClassGlue";
         case TR_ARMinterpreterUnresolvedClassGlue2:               return "_interpreterUnresolvedClassGlue2";
         case TR_ARMinterpreterUnresolvedStringGlue:               return "_interpreterUnresolvedStringGlue";
         case TR_ARMinterpreterUnresolvedStaticDataGlue:           return "_interpreterUnresolvedStaticDataGlue";
         case TR_ARMinterpreterUnresolvedInstanceDataGlue:         return "_interpreterUnresolvedInstanceDataGlue";
         case TR_ARMinterpreterUnresolvedStaticDataStoreGlue:      return "_interpreterUnresolvedStaticDataStoreGlue";
         case TR_ARMinterpreterUnresolvedInstanceDataStoreGlue:    return "_interpreterUnresolvedInstanceDataStoreGlue";
         case TR_ARMvirtualUnresolvedHelper:                       return "_virtualUnresolvedHelper";
         case TR_ARMinterfaceCallHelper:                           return "_interfaceCallHelper";

         case TR_ARMicallVMprJavaSendVirtual0:                     return "icallVMprJavaSendVirtual0";
         case TR_ARMicallVMprJavaSendVirtual1:                     return "icallVMprJavaSendVirtual1";
         case TR_ARMicallVMprJavaSendVirtualJ:                     return "icallVMprJavaSendVirtualJ";
         case TR_ARMicallVMprJavaSendVirtualF:                     return "icallVMprJavaSendVirtualF";
         case TR_ARMicallVMprJavaSendVirtualD:                     return "icallVMprJavaSendVirtualD";
         case TR_ARMinterpreterVoidStaticGlue:                     return "_interpreterVoidStaticGlue";
         case TR_ARMinterpreterSyncVoidStaticGlue:                 return "_interpreterSyncVoidStaticGlue";
         case TR_ARMinterpreterGPR3StaticGlue:                     return "_interpreterGPR3StaticGlue";
         case TR_ARMinterpreterSyncGPR3StaticGlue:                 return "_interpreterSyncGPR3StaticGlue";
         case TR_ARMinterpreterGPR3GPR4StaticGlue:                 return "_interpreterGPR3GPR4StaticGlue";
         case TR_ARMinterpreterSyncGPR3GPR4StaticGlue:             return "_interpreterSyncGPR3GPR4StaticGlue";
         case TR_ARMinterpreterFPR0FStaticGlue:                    return "_interpreterFPR0FStaticGlue";
         case TR_ARMinterpreterSyncFPR0FStaticGlue:                return "_interpreterSyncFPR0FStaticGlue";
         case TR_ARMinterpreterFPR0DStaticGlue:                    return "_interpreterFPR0DStaticGlue";
         case TR_ARMinterpreterSyncFPR0DStaticGlue:                return "_interpreterSyncFPR0DStaticGlue";
         case TR_ARMnativeStaticHelper:                            return "_nativeStaticHelper";

         case TR_ARMinterfaceCompeteSlot2:                     return "_interfaceCompeteSlot2";
         case TR_ARMinterfaceSlotsUnavailable:                 return "_interfaceSlotsUnavailable";
#ifdef ZAURUS
         case TR_ARMjitMathHelperFloatAddFloat:                return "jitMathHelperFloatAddFloat";
         case TR_ARMjitMathHelperFloatSubtractFloat:           return "jitMathHelperFloatSubtractFloat";
         case TR_ARMjitMathHelperFloatMultiplyFloat:           return "jitMathHelperFloatMultiplyFloat";
         case TR_ARMjitMathHelperFloatDivideFloat:             return "jitMathHelperFloatDivideFloat";
         case TR_ARMjitMathHelperFloatRemainderFloat:          return "jitMathHelperFloatRemainderFloat";
         case TR_ARMjitMathHelperDoubleAddDouble:              return "jitMathHelperDoubleAddDouble";
         case TR_ARMjitMathHelperDoubleSubtractDouble:         return "jitMathHelperDoubleSubtractDouble";
         case TR_ARMjitMathHelperDoubleMultiplyDouble:         return "jitMathHelperDoubleMultiplyDouble";
         case TR_ARMjitMathHelperDoubleDivideDouble:           return "jitMathHelperDoubleDivideDouble";
         case TR_ARMjitMathHelperDoubleRemainderDouble:        return "jitMathHelperDoubleRemainderDouble";
         case TR_ARMjitMathHelperFloatNegate:                  return "jitMathHelperFloatNegate";
         case TR_ARMjitMathHelperDoubleNegate:                 return "jitMathHelperDoubleNegate";
         case TR_ARMjitMathHelperConvertFloatToInt:            return "helperCConvertFloatToInteger";
         case TR_ARMjitMathHelperConvertFloatToLong:           return "helperCConvertFloatToLong";
         case TR_ARMjitMathHelperConvertFloatToDouble:         return "jitMathHelperConvertFloatToDouble";
         case TR_ARMjitMathHelperConvertDoubleToInt:           return "helperCConvertDoubleToInteger";
         case TR_ARMjitMathHelperConvertDoubleToLong:          return "helperCConvertDoubleToLong";
         case TR_ARMjitMathHelperConvertDoubleToFloat:         return "jitMathHelperConvertDoubleToFloat";
         case TR_ARMjitMathHelperConvertIntToFloat:            return "jitMathHelperConvertIntToFloat";
         case TR_ARMjitMathHelperConvertIntToDouble:           return "jitMathHelperConvertIntToDouble";
         case TR_ARMjitMathHelperConvertLongToFloat:           return "jitMathHelperConvertLongToFloat";
         case TR_ARMjitMathHelperConvertLongToDouble:          return "jitMathHelperConvertLongToDouble";
#else
         case TR_ARMjitMathHelperFloatAddFloat:                return "helperCFloatPlusFloat";
         case TR_ARMjitMathHelperFloatSubtractFloat:           return "helperCFloatMinusFloat";
         case TR_ARMjitMathHelperFloatMultiplyFloat:           return "helperCFloatMultiplyFloat";
         case TR_ARMjitMathHelperFloatDivideFloat:             return "helperCFloatDivideFloat";
         case TR_ARMjitMathHelperFloatRemainderFloat:          return "helperCFloatRemainderFloat";
         case TR_ARMjitMathHelperDoubleAddDouble:              return "helperCDoublePlusDouble";
         case TR_ARMjitMathHelperDoubleSubtractDouble:         return "helperCDoubleMinusDouble";
         case TR_ARMjitMathHelperDoubleMultiplyDouble:         return "helperCDoubleMultiplyDouble";
         case TR_ARMjitMathHelperDoubleDivideDouble:           return "helperCDoubleDivideDouble";
         case TR_ARMjitMathHelperDoubleRemainderDouble:        return "helperCDoubleRemainderDouble";
         case TR_ARMjitMathHelperFloatNegate:                  return "jitMathHelperFloatNegate";
         case TR_ARMjitMathHelperDoubleNegate:                 return "jitMathHelperDoubleNegate";
         case TR_ARMjitMathHelperConvertFloatToInt:            return "helperCConvertFloatToInteger";
         case TR_ARMjitMathHelperConvertFloatToLong:           return "helperCConvertFloatToLong";
         case TR_ARMjitMathHelperConvertFloatToDouble:         return "helperCConvertFloatToDouble";
         case TR_ARMjitMathHelperConvertDoubleToInt:           return "helperCConvertDoubleToInteger";
         case TR_ARMjitMathHelperConvertDoubleToLong:          return "helperCConvertDoubleToLong";
         case TR_ARMjitMathHelperConvertDoubleToFloat:         return "helperCConvertDoubleToFloat";
         case TR_ARMjitMathHelperConvertIntToFloat:            return "helperCConvertIntegerToFloat";
         case TR_ARMjitMathHelperConvertIntToDouble:           return "helperCConvertIntegerToDouble";
         case TR_ARMjitMathHelperConvertLongToFloat:           return "helperCConvertLongToFloat";
         case TR_ARMjitMathHelperConvertLongToDouble:          return "helperCConvertLongToDouble";
#endif
         case TR_ARMjitMathHelperFloatCompareEQ:               return "jitMathHelperFloatCompareEQ";
         case TR_ARMjitMathHelperFloatCompareEQU:              return "jitMathHelperFloatCompareEQU";
         case TR_ARMjitMathHelperFloatCompareNE:               return "jitMathHelperFloatCompareNE";
         case TR_ARMjitMathHelperFloatCompareNEU:              return "jitMathHelperFloatCompareNEU";
         case TR_ARMjitMathHelperFloatCompareLT:               return "jitMathHelperFloatCompareLT";
         case TR_ARMjitMathHelperFloatCompareLTU:              return "jitMathHelperFloatoCmpareLTU";
         case TR_ARMjitMathHelperFloatCompareLE:               return "jitMathHelperFloatCompareLE";
         case TR_ARMjitMathHelperFloatCompareLEU:              return "jitMathHelperFloatCompareLEU";
         case TR_ARMjitMathHelperFloatCompareGT:               return "jitMathHelperFloatCompareGT";
         case TR_ARMjitMathHelperFloatCompareGTU:              return "jitMathHelperFloatoCmpareGTU";
         case TR_ARMjitMathHelperFloatCompareGE:               return "jitMathHelperFloatCompareGE";
         case TR_ARMjitMathHelperFloatCompareGEU:              return "jitMathHelperFloatCompareGEU";
         case TR_ARMjitMathHelperDoubleCompareEQ:              return "jitMathHelperDoubleCompareEQ";
         case TR_ARMjitMathHelperDoubleCompareEQU:             return "jitMathHelperDoubleCompareEQU";
         case TR_ARMjitMathHelperDoubleCompareNE:              return "jitMathHelperDoubleCompareNE";
         case TR_ARMjitMathHelperDoubleCompareNEU:             return "jitMathHelperDoubleCompareNEU";
         case TR_ARMjitMathHelperDoubleCompareLT:              return "jitMathHelperDoubleCompareLT";
         case TR_ARMjitMathHelperDoubleCompareLTU:             return "jitMathHelperDoubleCompareLTU";
         case TR_ARMjitMathHelperDoubleCompareLE:              return "jitMathHelperDoubleCompareLE";
         case TR_ARMjitMathHelperDoubleCompareLEU:             return "jitMathHelperDoubleCompareLEU";
         case TR_ARMjitMathHelperDoubleCompareGT:              return "jitMathHelperDoubleCompareGT";
         case TR_ARMjitMathHelperDoubleCompareGTU:             return "jitMathHelperDoubleCompareGTU";
         case TR_ARMjitMathHelperDoubleCompareGE:              return "jitMathHelperDoubleCompareGE";
         case TR_ARMjitMathHelperDoubleCompareGEU:             return "jitMathHelperDoubleCompareGEU";
         case TR_ARMsamplingRecompileMethod:                   return "_samplingRecompileMethod";
         case TR_ARMcountingRecompileMethod:                   return "_countingRecompileMethod";
         case TR_ARMsamplingPatchCallSite:                     return "_samplingPatchCallSite";
         case TR_ARMcountingPatchCallSite:                     return "_countingPatchCallSite";
         case TR_ARMinduceRecompilation:                       return "_induceRecompilation";
         case TR_ARMrevertToInterpreterGlue:                   return "_revertToInterpreterGlue";
         }
      }
#elif defined (TR_TARGET_ARM64)
   else if (_comp->target().cpu.isARM64() && !inDebugExtension())
      {
      switch (index)
         {
         case TR_ARM64interpreterUnresolvedStaticGlue:             return "_interpreterUnresolvedStaticGlue";
         case TR_ARM64interpreterUnresolvedSpecialGlue:            return "_interpreterUnresolvedSpecialGlue";
         case TR_ARM64interpreterUnresolvedDirectVirtualGlue:      return "_interpreterUnresolvedDirectVirtualGlue";
         case TR_ARM64interpreterUnresolvedClassGlue:              return "_interpreterUnresolvedClassGlue";
         case TR_ARM64interpreterUnresolvedClassGlue2:             return "_interpreterUnresolvedClassGlue2";
         case TR_ARM64interpreterUnresolvedStringGlue:             return "_interpreterUnresolvedStringGlue";
         case TR_ARM64interpreterUnresolvedConstantDynamicGlue:    return "_interpreterUnresolvedConstantDynamicGlue";
         case TR_ARM64interpreterUnresolvedStaticDataGlue:         return "_interpreterUnresolvedStaticDataGlue";
         case TR_ARM64interpreterUnresolvedInstanceDataGlue:       return "_interpreterUnresolvedInstanceDataGlue";
         case TR_ARM64interpreterUnresolvedStaticDataStoreGlue:    return "_interpreterUnresolvedStaticDataStoreGlue";
         case TR_ARM64interpreterUnresolvedInstanceDataStoreGlue:  return "_interpreterUnresolvedInstanceDataStoreGlue";
         case TR_ARM64virtualUnresolvedHelper:                     return "_virtualUnresolvedHelper";
         case TR_ARM64interfaceCallHelper:                         return "_interfaceCallHelper";
         case TR_ARM64icallVMprJavaSendVirtual0:                   return "icallVMprJavaSendVirtual0";
         case TR_ARM64icallVMprJavaSendVirtual1:                   return "icallVMprJavaSendVirtual1";
         case TR_ARM64icallVMprJavaSendVirtualJ:                   return "icallVMprJavaSendVirtualJ";
         case TR_ARM64icallVMprJavaSendVirtualF:                   return "icallVMprJavaSendVirtualF";
         case TR_ARM64icallVMprJavaSendVirtualD:                   return "icallVMprJavaSendVirtualD";
         case TR_ARM64interpreterVoidStaticGlue:                   return "_interpreterVoidStaticGlue";
         case TR_ARM64interpreterSyncVoidStaticGlue:               return "_interpreterSyncVoidStaticGlue";
         case TR_ARM64interpreterIntStaticGlue:                    return "_interpreterIntStaticGlue";
         case TR_ARM64interpreterSyncIntStaticGlue:                return "_interpreterSyncIntStaticGlue";
         case TR_ARM64interpreterLongStaticGlue:                   return "_interpreterLongStaticGlue";
         case TR_ARM64interpreterSyncLongStaticGlue:               return "_interpreterSyncLongStaticGlue";
         case TR_ARM64interpreterFloatStaticGlue:                  return "_interpreterFloatStaticGlue";
         case TR_ARM64interpreterSyncFloatStaticGlue:              return "_interpreterSyncFloatStaticGlue";
         case TR_ARM64interpreterDoubleStaticGlue:                 return "_interpreterDoubleStaticGlue";
         case TR_ARM64interpreterSyncDoubleStaticGlue:             return "_interpreterSyncDoubleStaticGlue";
         case TR_ARM64nativeStaticHelper:                          return "_nativeStaticHelper";
         case TR_ARM64interfaceDispatch:                           return "_interfaceDispatch";
         case TR_ARM64samplingRecompileMethod:                     return "_samplingRecompileMethod";
         case TR_ARM64countingRecompileMethod:                     return "_countingRecompileMethod";
         case TR_ARM64samplingPatchCallSite:                       return "_samplingPatchCallSite";
         case TR_ARM64countingPatchCallSite:                       return "_countingPatchCallSite";
         case TR_ARM64induceRecompilation:                         return "_induceRecompilation";
         case TR_ARM64revertToInterpreterGlue:                     return "_revertToInterpreterGlue";
         case TR_ARM64doubleRemainder:                             return "doubleRemainder";
         case TR_ARM64floatRemainder:                              return "floatRemainder";
         }
      }
#endif
#endif // J9_PROJECT_SPECIFIC

   if (inDebugExtension())
      return "platform specific - not implemented";

   return "unknown helper";
   }

const char *
TR_Debug::getLinkageConventionName(uint8_t lc)
   {
   switch((TR_LinkageConventions)lc)
      {
      case TR_Private:
         return "Private";
      case TR_System:
         return "System";
      case TR_Helper:
         return "Helper";
      default:
         TR_ASSERT(0, "Shouldn't get here");
         return "(unknown linkage convention)";
      }
   }

const char *
TR_Debug::getVirtualGuardKindName(TR_VirtualGuardKind kind)
   {
   switch (kind)
      {
      case TR_NoGuard:
         return "NoGuard";
      case TR_ProfiledGuard:
         return "ProfiledGuard";
      case TR_InterfaceGuard:
         return "InterfaceGuard";
      case TR_AbstractGuard:
         return "AbstractGuard";
      case TR_HierarchyGuard:
         return "HierarchyGuard";
      case TR_NonoverriddenGuard:
         return "NonoverriddenGuard";
      case TR_SideEffectGuard:
         return "SideEffectGuard";
      case TR_DummyGuard:
         return "DummyGuard";
      case TR_HCRGuard:
         return "HCRGuard";
      case TR_MutableCallSiteTargetGuard:
         return "MutableCallSiteTargetGuard";
      case TR_MethodEnterExitGuard:
         return "MethodEnterExitGuard";
      case TR_DirectMethodGuard:
         return "DirectMethodGuard";
      case TR_InnerGuard:
         return "InnerGuard";
      case TR_ArrayStoreCheckGuard:
         return "ArrayStoreCheckGuard";
      case TR_OSRGuard:
         return "OSRGuard";
      case TR_BreakpointGuard:
         return "BreakpointGuard";
      default:
         break;
      }
   TR_ASSERT(0, "Unknown virtual guard kind");
   return "(unknown virtual guard kind)";
   }

const char *
TR_Debug::getVirtualGuardTestTypeName(TR_VirtualGuardTestType testType)
   {
   switch (testType)
      {
      case TR_DummyTest:
         return "DummyTest";
      case TR_VftTest:
         return "VftTest";
      case TR_MethodTest:
         return "MethodTest";
      case TR_NonoverriddenTest:
         return "NonoverriddenTest";
      case TR_FSDTest:
         return "FSDTest";
      }
   TR_ASSERT(0, "Unknown virtual guard test type");
   return "(unknown virtual guard test type)";
   }

const char *
TR_Debug::getWriteBarrierKindName(int32_t kind)
   {
   switch (kind)
      {
      case gc_modron_wrtbar_none:
         return "None";
      case gc_modron_wrtbar_always:
         return "Always";
      case gc_modron_wrtbar_oldcheck:
         return "OldCheck";
      case gc_modron_wrtbar_cardmark:
         return "CardMark";
      case gc_modron_wrtbar_cardmark_incremental:
         return "CardMarkIncremental";
      case gc_modron_wrtbar_cardmark_and_oldcheck:
         return "CardMarkAndOldCheck";
      case gc_modron_wrtbar_satb:
      case gc_modron_wrtbar_satb_and_oldcheck:
         return "RealTime";
      default:
         return "UNKNOWN";
      }
   }

const char *
TR_Debug::getSpillKindName(uint8_t kind)
   {
   switch((TR_SpillKinds)kind)
      {
      case TR_gprSpill:
         return "gpr";
      case TR_fprSpill:
         return "fpr";
      case TR_vrfSpill:
         return "vrf";
      case TR_volatileSpill:
         return "volatile";
      case TR_linkageSpill:
         return "linkage";
      case TR_vmThreadSpill:
         return "vmThread";
#if defined(TR_TARGET_X86)
      case TR_ecxSpill:
         return "ecx";
      case TR_eaxSpill:
         return "eax";
      case TR_edxSpill:
         return "edx";
#endif
#if defined(TR_TARGET_S390)
      case TR_litPoolSpill:
         return "litPool";
      case TR_staticBaseSpill:
         return "staticBase";
      case TR_gpr0Spill:
         return "gpr0";
      case TR_gpr1Spill:
         return "gpr1";
      case TR_gpr2Spill:
         return "gpr2";
      case TR_gpr3Spill:
         return "gpr3";
      case TR_gpr4Spill:
         return "gpr4";
      case TR_gpr5Spill:
         return "gpr5";
      case TR_gpr6Spill:
         return "gpr6";
      case TR_gpr7Spill:
         return "gpr7";
      case TR_gpr8Spill:
         return "gpr8";
      case TR_gpr9Spill:
         return "gpr9";
      case TR_gpr10Spill:
         return "gpr10";
      case TR_gpr11Spill:
         return "gpr11";
      case TR_gpr12Spill:
         return "gpr12";
      case TR_gpr13Spill:
         return "gpr13";
      case TR_gpr14Spill:
         return "gpr14";
      case TR_gpr15Spill:
         return "gpr15";
#endif
      default:
         TR_ASSERT(0, "Unknown spill kind: %d", kind);
         return "(unknown spill kind)";
      }
   }

void TR_Debug::dumpSimulatedNode(TR::Node *node, char tagChar)
   {
   trfprintf(_file, "\n               [%s]", getName(node));
   if (_comp->cg()->simulatedNodeState(node)._willBeRematerialized)
      {
      trfprintf(_file, " R/%-2d", node->getReferenceCount());
      }
   else if (node->getReferenceCount() >= 1)
      {
      trfprintf(_file, "%2d/%-2d", node->getLocalIndex(), node->getReferenceCount());
      }
   else
      {
      trfprintf(_file, "     ");
      }
   trfprintf(_file, " %c ", tagChar);

   // 16 chars is enough room for ArrayCopyBNDCHK which is reasonably common
   int32_t padding = 16 - strlen(getName(node->getOpCode()));
   if (node->getOpCode().hasSymbolReference())
      {
      // Yes, big methods can have 4-digit symref numbers
      trfprintf(_file, "%s #%-4d", getName(node->getOpCode()), node->getSymbolReference()->getReferenceNumber());
      padding -= 6;
      }
   else if (node->getOpCode().isBranch())
      {
      int32_t destBlockNum = node->getBranchDestination()->getNode()->getBlock()->getNumber();
      trfprintf(_file, "%s %-4d", getName(node->getOpCode()), destBlockNum);
      padding -= 5;
      }
   else if (node->getOpCodeValue() == TR::BBStart || node->getOpCodeValue() == TR::BBEnd)
      {
      trfprintf(_file, "%s %-4d", getName(node->getOpCode()), node->getBlock()->getNumber());
      padding -= 5;
      }
   else if (node->getOpCode().isLoadConst())
      {
      int32_t value;
      const int32_t limit = 99999999;
      const char * const opCodeOnlyFormatString = "%s (big)   ";
      const char * const signedFormatString     = "%s %-8d";
      const char * const unsignedFormatString   = "%s %-8u";
      if (node->getType().isIntegral())
         {
         padding -= 9;
//          if (node->getOpCode().isUnsigned())
//             {
//             uint64_t value;
//             switch (node->getDataType())
//                {
//                case TR_UInt8:
//                   value = node->getUnsignedByte();
//                   break;
//                case TR_UInt16:
//                   value = node->getConst<uint16_t>();
//                   break;
//                case TR_UInt32:
//                   value = node->getUnsignedInt();
//                   break;
//                case TR_UInt64:
//                   value = node->getUnsignedLongInt();
//                   break;
//                default:
//                   TR_ASSERT(0, "Unsigned integral type should be one of the above");
//                   value = limit+1;
//                   break;
//                }
//             if (value <= limit)
//                {
//                trfprintf(_file, unsignedFormatString, getName(node->getOpCode()), value);
//                }
//             else
//                {
//                trfprintf(_file, opCodeOnlyFormatString, getName(node->getOpCode()));
//                }
//             }
//          else
//             {
            int64_t value;
            switch (node->getDataType())
               {
               case TR::Int8:
                  value = node->getByte();
                  break;
               case TR::Int16:
                  value = node->getShortInt();
                  break;
               case TR::Int32:
                  value = node->getInt();
                  break;
               case TR::Int64:
                  value = node->getLongInt();
                  break;
               default:
                  TR_ASSERT(0, "Signed integral type should be one of the above");
                  value = limit+1;
                  break;
               }
            if (value >= -limit && value <= limit)
               {
               trfprintf(_file, signedFormatString, getName(node->getOpCode()), value);
               }
            else
               {
               trfprintf(_file, opCodeOnlyFormatString, getName(node->getOpCode()));
               }
//            }
         }
      else if (node->getDataType() == TR::Float)
         {
         trfprintf(_file, "%s %-8g", getName(node->getOpCode()), node->getFloat());
         padding -= 9;
         }
      else if (node->getDataType() == TR::Double)
         {
         trfprintf(_file, "%s %-8g", getName(node->getOpCode()), node->getDouble());
         padding -= 9;
         }
      else if (node->getDataType() == TR::Address && node->getAddress() == 0)
         {
         trfprintf(_file, "%s NULL", getName(node->getOpCode()));
         padding -= 5;
         }
      else
         {
         trfprintf(_file, "%s", getName(node->getOpCode()));
         }
      }
   else
      {
      trfprintf(_file, "%s", getName(node->getOpCode()));
      }

   trfprintf(_file, " %*s", padding, "");
   }

void
TR_Debug::dumpGlobalRegisterTable()
   {
   trfprintf(_file, "Global regs:\n");
   for (int32_t i = 0; i < _comp->cg()->getNumberOfGlobalRegisters(); i++)
      {
      trfprintf(_file, "   %d: %s\n", i, getGlobalRegisterName((TR_GlobalRegisterNumber)i));
      }
   }

void
TR_Debug::startTracingRegisterAssignment(const char *direction, TR_RegisterKinds kindsToAssign)
   {
   if (_file == NULL)
      return;
   if (!_comp->getOption(TR_TraceRA))
      return;
   trfprintf(_file, "\n\n<regassign direction=\"%s\" method=\"%s\">\n", direction, jitdCurrentMethodSignature(_comp));
   trfprintf(_file, "<legend>\n"
                        "  V(F/T)   virtual register V with future use count F and total use count T\n"
                        "  V=R      V assigned to real register R\n"
                        "  V:R      V assigned to R by association\n"
                        "  V#R      V assigned to R by graph colouring\n"
                        "  V=$R     another virtual register in R now spilled\n"
                        "  $V=R     spilled V now reloaded into R\n"
                        "  !V=R     coercion due to a pre-dependency\n"
                        "  V=R!     coercion due to a post-dependency\n"
                        "  (V=R)    coercion due to another assignment/coercion\n"
                        "  {V#R}    coercion due to colouring\n"
                        "  V~R      V evicted from R (spill, death, etc.)\n"
                        "  R[N]?    considering R with weight N\n"
                        "  V{I,D}?  considering V with association index I and interference distance D\n"
                        "</legend>\n");
   trfflush(_file);
   _registerAssignmentTraceFlags |= TRACERA_IN_PROGRESS;
   _registerAssignmentTraceCursor = 0;
   _registerKindsToAssign = kindsToAssign;
   }

void
TR_Debug::pauseTracingRegisterAssignment()
  {
  _pausedRegisterAssignmentTraceFlags = _registerAssignmentTraceFlags;
  _registerAssignmentTraceFlags = 0;
  }


void
TR_Debug::resumeTracingRegisterAssignment()
  {
  _registerAssignmentTraceFlags = _pausedRegisterAssignmentTraceFlags;
  }

void
TR_Debug::stopTracingRegisterAssignment()
   {
   if (_file == NULL)
      return;
   if (!_comp->getOption(TR_TraceRA))
      return;
   if (_registerAssignmentTraceCursor)
      trfprintf(_file, "\n");
   trfprintf(_file, "</regassign>\n");
   trfflush(_file);
   _registerAssignmentTraceFlags &= ~TRACERA_IN_PROGRESS;
   }

void
TR_Debug::traceRegisterAssignment(const char *format, va_list args)
   {
   if (_file == NULL)
      return;
   if (!_comp->getOption(TR_TraceRA))
      return;
   if (_registerAssignmentTraceCursor)
      {
      trfprintf(_file, "\n");
      _registerAssignmentTraceCursor = 0;
      }

   // indent the message.
   trfprintf(_file, "details:                      ");

   int32_t  j = 0;
   int32_t  length = strlen(format) + 40;
   char    *buffer = (char *)_comp->trMemory()->allocateHeapMemory(length + 1);
   bool     sawPercentR = false;

   for (const char *c = format; *c; c++, j++)
      {
      if (*c == '%' && *(c + 1) == 'R')
         {
         ++c;
         const char *regName = getName(va_arg(args, TR::Register *));
         int32_t slen  = strlen(regName);

         if (j + slen >= length) // re-allocate buffer if too small
            {
            length += 40;
            char *newBuffer = (char *)_comp->trMemory()->allocateHeapMemory(length + 1);
            memcpy(newBuffer, buffer, j);
            buffer = newBuffer;
            }
         memcpy(&buffer[j], regName, slen);
         j += slen - 1;
         sawPercentR = true;
         }
      else
         {
         if (j >= length) // re-allocate buffer if too small
            {
            length += 40;
            char *newBuffer = (char *)_comp->trMemory()->allocateHeapMemory(length + 1);
            memcpy(newBuffer, buffer, j);
            buffer = newBuffer;
            }
         buffer[j] = *c;
         }
      }

   buffer[j] = 0;

   // print the rest of the arguments using the modified format
   if (sawPercentR)
      TR::IO::vfprintf(_file, buffer, args);
   else
      TR::IO::vfprintf(_file, format, args);

   va_end(args);
   trfprintf(_file, "\n");
   trfflush(_file);
   }

void
TR_Debug::traceRegisterAssignment(TR::Instruction *instr, bool insertedByRA, bool postRA)
   {
   TR_ASSERT( instr, "cannot trace assignment of NULL instructions\n");
   if (_file == NULL)
      return;
   if (!_comp->getOption(TR_TraceRA))
      return;
   if (insertedByRA)
      _registerAssignmentTraceFlags |=  TRACERA_INSTRUCTION_INSERTED;
   else if (postRA)
      _registerAssignmentTraceFlags &= ~TRACERA_INSTRUCTION_INSERTED;
   print(_file, instr);
   if (_registerAssignmentTraceCursor)
      {
      trfprintf(_file, "\n");
      _registerAssignmentTraceCursor = 0;
      if (postRA)
         {
         if (_comp->getOption(TR_TraceRA))
            {
            trfprintf(_file, "<regstates>\n");
#if 0
/* Work in progress side-by side traceRA={*} */
            const bool isGPR = _registerKindsToAssign & TR_GPR_Mask;
            const bool isVRF = _registerKindsToAssign & TR_VRF_Mask;
            const bool isFPR = _registerKindsToAssign & TR_FPR_Mask;
            const bool isX87 = _registerKindsToAssign & TR_X87_Mask;

            TR::RegisterIterator *gprIter = _comp->cg()->getGPRegisterIterator();
            TR::RegisterIterator *hprIter = _comp->cg()->getGPRegisterIterator();
            TR::RegisterIterator *vrfIter = _comp->cg()->getGPRegisterIterator();
            TR::RegisterIterator *fprIter = _comp->cg()->getGPRegisterIterator();
            TR::RegisterIterator *arIter  = _comp->cg()->getGPRegisterIterator();
            TR::RegisterIterator *x87Iter = _comp->cg()->getGPRegisterIterator();

            // Print header

            // Print regs
            for (int row = 0; row < 16; row++)
               {
               // Call printFullRegInfoNewFormat(_file,...)
               trfprintf("\n");
               }

            // Print footer
#endif
            if (_registerKindsToAssign & TR_GPR_Mask)
               {
               trfprintf(_file, "<gprs>\n");
               TR::RegisterIterator *iter = _comp->cg()->getGPRegisterIterator();
               for (TR::Register *gpr = iter->getFirst(); gpr; gpr = iter->getNext())
                  {
                  printFullRegInfo(_file, gpr);
                  }
               trfprintf(_file, "</gprs>\n");
               }
#if defined(TR_TARGET_S390)
            if (_registerKindsToAssign & TR_VRF_Mask && _cg->getSupportsVectorRegisters())
               {
               trfprintf(_file, "<vrfs>\n");
               TR::RegisterIterator *iter = _cg->getVRFRegisterIterator();
               for (TR::Register *vrf = iter->getFirst(); vrf; vrf = iter->getNext())
                  {
                  printFullRegInfo(_file, vrf);
                  }
               trfprintf(_file, "</vrfs>\n");
               }
#endif
            if (_registerKindsToAssign & TR_FPR_Mask)
               {
               trfprintf(_file, "<fprs>\n");
               TR::RegisterIterator *iter = _comp->cg()->getFPRegisterIterator();
               for (TR::Register *fpr = iter->getFirst(); fpr; fpr = iter->getNext())
                  {
                  printFullRegInfo(_file, fpr);
                  }
               trfprintf(_file, "</fprs>\n");
               }
            trfprintf(_file, "</regstates>\n");
            }
         trfprintf(_file, "\n");
         }
      }
   }

void
TR_Debug::traceRegisterAssigned(TR_RegisterAssignmentFlags flags, TR::Register *virtReg, TR::Register *realReg)
   {
   TR_ASSERT(realReg, "Cannot trace assignment of NULL Real Register\n");
   TR_ASSERT(virtReg, "Cannot trace assignment of NULL Virtual Register\n");

   if (_file == NULL ||
       !_comp->getOption(TR_TraceRA))
      return;
   // Avoid superfluous traces, unless the user asks for them.
   if (virtReg->isPlaceholderReg() &&
       !_comp->getOption(TR_TraceRA))
      return;
   char buf[30];
   const char *preCoercionSymbol = flags.testAny(TR_PreDependencyCoercion) ? "!" : "";
   const char *postCoercionSymbol = flags.testAny(TR_PostDependencyCoercion) ? "!" : "";
   const char *regSpillSymbol = flags.testAny(TR_RegisterSpilled) ? "$" : "";
   const char *regReloadSymbol = flags.testAny(TR_RegisterReloaded) ? "$" : "";
   const char *openParen = flags.testAny(TR_ColouringCoercion) ? "{" : (flags.testAny(TR_IndirectCoercion) ? "(" : "");
   const char *closeParen = flags.testAny(TR_ColouringCoercion) ? "}" : (flags.testAny(TR_IndirectCoercion) ? ")" : "");
   const char *equalSign = flags.testAny(TR_ByColouring) ? "#" : (flags.testAny(TR_ByAssociation) ? ":" : "=");
   sprintf(buf, "%s%s%s%s(%d/%d)%s%s%s%s%s ",
           preCoercionSymbol,
           openParen,
           regReloadSymbol,
           getName(virtReg),
           virtReg->getFutureUseCount(),
           virtReg->getTotalUseCount(),
           equalSign,
           regSpillSymbol,
           getName(realReg),
           closeParen,
           postCoercionSymbol);
   if ((_registerAssignmentTraceCursor += strlen(buf)) > 80)
      {
      _registerAssignmentTraceCursor = strlen(buf);
      trfprintf(_file, "\n%s", buf);
      }
   else
      {
      trfprintf(_file, buf);
      }
   trfflush(_file);
   }

void
TR_Debug::traceRegisterFreed(TR::Register *virtReg, TR::Register *realReg)
   {
   TR_ASSERT(realReg, "Cannot trace assignment of NULL Real Register\n");
   TR_ASSERT(virtReg, "Cannot trace assignment of NULL Virtual Register\n");

   if (_file == NULL ||
       !_comp->getOption(TR_TraceRA))
      return;
   // Avoid superfluous traces, unless the user asks for them.
   if (virtReg->isPlaceholderReg() &&
       !_comp->getOption(TR_TraceRA))
      return;
   char buf[30];
   sprintf(buf, "%s(%d/%d)~%s ",
           getName(virtReg),
           virtReg->getFutureUseCount(),
           virtReg->getTotalUseCount(),
           getName(realReg));
   if ((_registerAssignmentTraceCursor += strlen(buf)) > 80)
      {
      _registerAssignmentTraceCursor = strlen(buf);
      trfprintf(_file, "\n%s", buf);
      }
   else
      {
      trfprintf(_file, buf);
      }
   trfflush(_file);
   }

void
TR_Debug::traceRegisterInterference(TR::Register *virtReg, TR::Register *interferingVirtual, int32_t distance)
   {
   TR_ASSERT( virtReg && interferingVirtual, "cannot trace assignment of NULL registers\n");
   if (_file == NULL)
      return;
   if (!_comp->getOption(TR_TraceRA))
      return;
   char buf[40];
   sprintf(buf, "%s{%d,%d}? ", getName(interferingVirtual), interferingVirtual->getAssociation(), distance);
   if ((_registerAssignmentTraceCursor += strlen(buf)) > 80)
      {
      _registerAssignmentTraceCursor = strlen(buf);
      trfprintf(_file, "\n%s", buf);
      }
   else
      {
      trfprintf(_file, buf);
      }
   trfflush(_file);
   }

void
TR_Debug::traceRegisterWeight(TR::Register *realReg, uint32_t weight)
   {
   TR_ASSERT( realReg, "cannot trace weight of NULL register\n");
   if (_file == NULL)
      return;
   if (!_comp->getOption(TR_TraceRA))
      return;
   char buf[30];
   sprintf(buf, "%s[0x%x]? ", getName(realReg), weight);
   if ((_registerAssignmentTraceCursor += strlen(buf)) > 80)
      {
      _registerAssignmentTraceCursor = strlen(buf);
      trfprintf(_file, "\n%s", buf);
      }
   else
      {
      trfprintf(_file, buf);
      }
   trfflush(_file);
   }

#if defined(AIXPPC)
#if !defined(J9OS_I5)
#include <unistd.h>
extern "C" void yield(void);
void TR_Debug::setupDebugger(void *addr)
   {
   static bool started = false;

   // Only need to start the debugger once.
   if (!started)
      {
      pid_t ppid = getpid();
      pid_t p;

      if ((p = fork()) == 0)
         {
         char cfname[20];
         FILE *cf;
         char pp[20];
         char * Argv[20];

         yield();
         sprintf(cfname, "_%ld_", getpid());
         sprintf(pp,"%ld", ppid);
         Argv[1] = "-a";
         Argv[2] = pp;
         Argv[3] = NULL;

         if ((Argv[0] = ::feGetEnv("TR_DEBUGGER")) == NULL)
            {
            Argv[0] = "/usr/bin/dbx";
            if ((cf = fopen(cfname, "wb+")) == 0)
              cfname[0] = '\0';
            else
               {
               fprintf(cf, "stopi at 0x%p\n", addr);
               fprintf(cf, "sh rm %s\n", cfname);
               fprintf(cf, "set $ignorenonbptrap=1\n");
               fprintf(cf, "set $repeat=1\n");
               fprintf(cf, "cont SIGCONT\n");
               fclose(cf);

               Argv[3] = "-c";
               Argv[4] = cfname;
               Argv[5] = NULL;
              }
            }
         execvp(Argv[0], Argv);
         }
      else
         sleep(60);

      started = true;
      }
   }
#else
// J9OS_I5
void TR_Debug::setupDebugger(void *addr)
   {
   static bool started = false;
   // Only need to start the debugger once.
   if (!started)
      {
      Xj9JitBreakPoint();
      started = true;
      }
   }

#endif

#elif defined(LINUX)
void TR_Debug::setupDebugger(void *startaddr, void *endaddr, bool before)
   {
   static bool started = false;
   char cfname[256];
   FILE *cf;
   char pp[20];
   char * Argv[4];

   /* Only need to start the debugger once. */
   if (!started)
      {
      pid_t p;
      pid_t ppid = getpid();
      if ((p = fork()) == 0)
         {
         sprintf(cfname, "/tmp/__TRJIT_%d_", getpid());
         sprintf(pp,"%d", ppid);

         if ((Argv[0] =  ::feGetEnv("TR_DEBUGGER")) == NULL)
            Argv[0] = "/usr/bin/gdb";

         if ((cf = fopen(cfname, "wb+")) == 0)
            {
            cfname[0] = '\0';
            printf("ERROR: Couldn't open file %s", cfname);
            }
         else
            {
            fprintf(cf, "file /proc/%s/exe\n", pp);
            fprintf(cf, "attach %s\n",pp);
            fprintf(cf, "i sh\n");

            if ( before )
               fprintf(cf, "break *%p\n",startaddr);
            else
               {
               printf("\n methodStartAddress = %p",startaddr);
               printf("\n methodEndAddress = %p\n",endaddr);
               fprintf(cf, "break *%p\n",startaddr);
               fprintf(cf, "disassemble %p %p\n",startaddr,endaddr);
               }

            fprintf(cf, "finish\n");
            fprintf(cf, "shell rm %s\n",cfname);
            fclose(cf);

            Argv[1] = "-x";
            Argv[2] = cfname;
            Argv[3] = NULL;
            }
         execvp(Argv[0], Argv);
         }
      else
         {
          sleep(2);
         }
      }

   started = true;
   }

#elif defined(J9ZOS390)
#include <spawn.h>
#include <unistd.h>
void TR_Debug::setupDebugger(void *startaddr, void *endaddr, bool before)
   {
   #define BUFFER_SIZE 40
   #define MAX_NO_ARGUMENTS 6
   static bool started = false;
   /* Only need to start the debugger once. */
   if (!started)
      {
      char cfname[BUFFER_SIZE];
      FILE *cf;
      char pp[BUFFER_SIZE];
      char * Argv[MAX_NO_ARGUMENTS];
      pid_t ppid = getpid();
      volatile int size=sprintf(cfname, "/tmp/_%d_", ppid);
      volatile int x;
      TR_ASSERT(size<BUFFER_SIZE, "assertion failure");
      size=sprintf(pp,"%d", ppid);
      TR_ASSERT(size<BUFFER_SIZE, "assertion failure");
      // open new file for writing in the case of break_before
      // in the case of the break_after commands file was already created in final.c
      if ((Argv[0] = ::feGetEnv("TR_DEBUGGER")) == NULL)
         Argv[0] = "/tr/zos-tools/bin/dbxattach";
         // for break_before, although command file is always the same,
         // we generate it dynamically for consistency with other platforms
         if (cf = fopen(cfname, "wb+"))
            {
            fprintf(cf, "set $unsafebps\n");
            fprintf(cf, "set $unsafegoto\n");
            fprintf(cf, "set $unsafecall\n");
            fprintf(cf, "set $unsafebounds\n");
            fprintf(cf, "set $unsafeassign\n");
            fprintf(cf, "set $hexints\n");
            fprintf(cf, "set $asciistrings\n");
            fprintf(cf, "set $repeat\n");
            fprintf(cf, "set $listwindow=25\n");
            fprintf(cf, "set $historywindow=50\n");
            if ( before )
               {
               fprintf(cf, "stopi at 0x%p\n" ,startaddr);
               fprintf(cf, "stop in stopBeforeCompile\n" );
               }
            else
               {
               printf("\n methodStartAddress = %p",startaddr);
               printf("\n methodEndAddress = %p\n",endaddr);
               fprintf(cf, "stopi at 0x%p\n" ,startaddr);
               }

            fprintf(cf, "status\n");
            // instrumentation to break out of the infinite loop
            // defined in setup_debugger(..) in debug JIT
            fprintf(cf, "assign 0x%p=1\n",&x);
            fclose(cf);
            }
         // check for dbx that cfname file could be read (dbx does not do this check)
         if (cf = fopen(cfname, "r"))
            {
            struct inheritance inh = { 0 }; /* use all the default inheritance stuff */
            int fdCount = 0; /* inherit all file descriptors from parent */
            int* fd = 0;
            char  ***__Envn();
            #define  environ  (*(__Envn()))
            const char** env = (const char **) environ; // pass TR environemtn to debugger
            fclose(cf);
            Argv[1] = "-c";
            Argv[2] = cfname;
            Argv[3] = "-a";
            Argv[4] = pp;
            Argv[5] = NULL;
            spawnp(Argv[0], fdCount, NULL, &inh, (const char**) Argv, env);
            printf("Looping on pid:%d while waiting for dbx\n", ppid);
            printf("Be patient, this may take a minute or two...\n");
            printf("If spawn has failed to execute the above command,\n");
            printf(" Execute the following command manually on command line \n");
            printf("%s %s %s %s %s\n", Argv[0], Argv[1], Argv[2], Argv[3], Argv[4]);
            for(x=0;x==0;);
            if (remove(cfname))
               printf("Could not delete %s .\n",cfname);
            started = true;
            }
         else printf("Could not open %s, skipping break !\n",cfname);
         }
   }
#elif defined(OMR_OS_WINDOWS)
#ifndef WINDOWS_API_INCLUDED
extern "C"
   {
   long _stdcall  GetCurrentProcessId(); // msf - including Windows.h causes problems with UDATA redefinition
   long _stdcall  CreateProcessA(const char * appName, const char * cmdLine, void * processAttributes, void * threadAttributes,
                            int inheritsHandles, long creationFlags, void * envP, const char * currentDirectory,
                            void * startupInfo, void * processInfo);
   void _stdcall  Sleep(long time);
   }
#endif
void TR_Debug::setupDebugger(void *startaddr, void *endaddr, bool before)
   {
   #define BUFFER_SIZE 1024
   static bool started = false;
   /* Only need to start the debugger once. */
   if (!started)
      {
      char cmdBuffer[BUFFER_SIZE];
      char appBuffer[BUFFER_SIZE];
      uint32_t ppid = GetCurrentProcessId();
      char* srcDir = ::feGetEnv("DBGPATH");
      if (!srcDir)
         {
         srcDir = ::feGetEnv("%TRHOME%\\jre\\bin\\codegen.dev");
         if (!srcDir)
            {
            srcDir = ".";
            }
         }
      int* startupInfo = (int*)calloc(20, 4);   // msf - yuck. should get system headers and include here
      *startupInfo = 17*4;                      // ditto...
      void* processInfo = calloc(4, 4);         // ditto...
      volatile int x;
      int size;

      // instrumentation to break out of the infinite loop
      size = sprintf(cmdBuffer, "?? *((int*)0x%p)=1;", &x);
      if ( before )
         {
         size += sprintf(&cmdBuffer[size], "bp 0x%p;" ,startaddr);
         size += sprintf(&cmdBuffer[size], "bm stopBeforeCompile;g;" );
         }
      else
         {
         size += sprintf(&cmdBuffer[size], "bp 0x%p;g;" ,startaddr);
         }

      // check for windbg that cfname file could be read
      size = sprintf(appBuffer, "\"C:\\Program Files\\Debugging Tools For Windows\\windbg\" -p %d -srcpath %s -c \"%s\"", ppid, srcDir, cmdBuffer);
      TR_ASSERT(size<BUFFER_SIZE, "assertion failure");

#ifdef WINDOWS_API_INCLUDED
      CreateProcessA(NULL, appBuffer, NULL, NULL, 0, 0, NULL, NULL, (LPSTARTUPINFOA) startupInfo, (LPPROCESS_INFORMATION) processInfo);
#else
      CreateProcessA(NULL, appBuffer, NULL, NULL, 0, 0, NULL, NULL, startupInfo, processInfo);
#endif

      for(x=0;x==0;)
         {
         Sleep(10);
         }
      started = true;
      }
   }
#endif /* defined(AIXPPC) */

void TR_Debug::setSingleAllocMetaData(bool usesSingleAllocMetaData)
   {
   _usesSingleAllocMetaData = usesSingleAllocMetaData;
   }




void TR_Debug::printStackBacktrace()
   {
   TR_CallStackIteratorImpl cs;
   cs.printStackBacktrace(NULL);
   }

void TR_Debug::printStackBacktraceToTraceLog(TR::Compilation *comp)
   {
   TR_ASSERT(comp, "ERROR: Must provide a compliation object in order to print to trace");
   TR_CallStackIteratorImpl cs;
   cs.printStackBacktrace(comp);
   }

static void printDenominators(TR::DebugCounter *c, int64_t rawCount, FILE *counterFile)
   {
   if (!c)
      return;

   printDenominators(c->getDenominator(), rawCount, counterFile);

   if (c->getCount() == 0)
      {
      fprintf(counterFile, "     ---   |");
      return;
      }

   double quotient = ((double)rawCount) / ((double)c->getCount());
   if (-1.1 < quotient && quotient < 1.1) // print as percentage
      {
      fprintf(counterFile, " %8.2f%% |", 100.0 * quotient);
      }
   else // print as fraction
      {
      fprintf(counterFile, " %8.2f  |", quotient);
      }

   }

static int counterCompare(const char *left, const char *right)
   {
   // Like strcmp but it looks for NUMERIC_SEPARATOR and does numeric ordering where indicated
   // Note: '.' doesn't work like an actual decimal point, ".12" > ".2" because 12 > 2

   // Works by looking at the names as numeric and non-numeric sections, and comparing one section at a time

   static char numericStart[] = {TR::DebugCounterGroup::NUMERIC_SEPARATOR, 0};
   static char numericEnd[] = {TR::DebugCounterGroup::FRACTION_SEPARATOR, TR::DebugCounterGroup::RATIO_SEPARATOR, '.', 0};

   bool numericComparisonMode = false;

   while (*left != 0 && *right != 0)
      {
      // The terminator indicates a change in numeric/string comparison mode
      char *terminator = numericComparisonMode ? numericEnd : numericStart;
      int leftSectionLength = strcspn(left, terminator);
      int rightSectionLength = strcspn(right, terminator);
      if (leftSectionLength != rightSectionLength)
         {
         return numericComparisonMode
               ? leftSectionLength - rightSectionLength // Assume that numbers are not 0-padded, so any longer number must be bigger
               : strcmp(left, right);
         }
      // strncmp also works for comparing numbers with an equal number of digits
      int result = strncmp(left, right, leftSectionLength);
      if (result != 0)
         {
         return result;
         }
      // Move on to the next section
      left += leftSectionLength;
      right += rightSectionLength;
      // Compare the terminators (usually the same)
      if (left[0] != right[0])
         return left[0] - right[0];
      if (left[0] == '\0')
         return 0;
      // Except for '.' in numeric mode, a terminator changes the numeric/non-numeric mode
      bool switchMode = (left[0] != '.');
      // Terminators are the same, so skip to the next character, which starts the next section
      left++;
      right++;

      if (switchMode)
         numericComparisonMode = !numericComparisonMode;
      }
   return left[0] - right[0];
   }

static FILE *openDebugCounterFile(char *counterFileName)
   {
   FILE *result = NULL;
   if (counterFileName)
      result = fopen(counterFileName, "a");
   if (!result)
      result = stderr;
   return result;
   }

static int compareDebugCounter (const void * a, const void * b)
{
   return counterCompare(  (*((TR::DebugCounter**)a))->getName(),
                           (*((TR::DebugCounter**)b))->getName());
}

static void swap(void* elemA, void* elemB, int32_t elemSize) {
   if ((elemSize % 4) == 0) {
      for (int i = 0; i < elemSize / 4; i++) {
         int32_t t = ((int32_t*)elemA)[i];
         ((int32_t*)elemA)[i] = ((int32_t*)elemB)[i];
         ((int32_t*)elemB)[i] = t;
      }
   }
   else {
      for (int i = 0; i < elemSize; i++) {
         char t = ((char*)elemA)[i];
         ((char*)elemA)[i] = ((char*)elemB)[i];
         ((char*)elemB)[i] = t;
      }
   }
}

static int32_t partition(void* array, int32_t first, int32_t last, int32_t elemSize, int (*cmpFunc)(void*,void*))
   {
   int32_t i = first;
   int32_t j = last;
   while (1)
      {
         while (cmpFunc((char*)array + i*elemSize, (char*) array + first*elemSize) < 0)
         i++;
         while (cmpFunc((char*)array + j*elemSize, (char*) array + first*elemSize) > 0)
         j--;
      if (i >= j)
         return j;
      swap((char*)array + i*elemSize, (char*) array + j*elemSize, elemSize);
      i++;
      j--;
      }
   }

static void quicksort(void *array, int32_t first, int32_t last, int32_t elemSize, int (*cmpFunc)(void*,void*)) {
  int32_t mid;
  if (first < last)
     {
     mid = partition(array, first, last, elemSize, cmpFunc);
     quicksort(array, first, mid, elemSize, cmpFunc);
     quicksort(array, mid+1, last, elemSize, cmpFunc);
     }
   }

static void qsort(void *array, int32_t nitems, int32_t elemSize, int (*cmpFunc)(void*,void*))
   {
   quicksort(array, 0, nitems-1, elemSize, cmpFunc);
   }


void TR_Debug::printDebugCounters(TR::DebugCounterGroup *counterGroup, const char *name)
   {
   ListBase<TR::DebugCounter> &counters = counterGroup->_counters;
   if (counters.isEmpty())
      return;

   TR::DebugCounter **counterArray = (TR::DebugCounter**)(TR::Compiler->regionAllocator.allocate(counters.getSize() * sizeof(TR::DebugCounter*)));
   ListIterator<TR::DebugCounter> li(&counters);
   TR::DebugCounter *c; int32_t count=0, i;
   int32_t longestName = 0;

   static FILE *counterFile = openDebugCounterFile(::feGetEnv("TR_DebugCounterFileName"));
   fprintf(counterFile, "\n== %s ==\n", name);

   // We want them printed in order of name.  Given the naming convention with
   // prefixes indicating denominators, sorting makes for a much much more
   // readable report.
   //
   for (c = li.getCurrent(); c; c = li.getNext())
      {
      counterArray[count++] = c;
      if (c->getCount() != 0)
         {
         int32_t nameLength = strlen(c->getName());
         longestName = std::max(longestName, nameLength);
         }
      }
   qsort(counterArray, count, sizeof(TR::DebugCounter*), compareDebugCounter);

   // Avoid displaying redundant counters.  If a nonzero counter C has a denominator D,
   // no other nonzero counter has denominator D, and C's count equals D's count, then D
   // is redundant.  This is actually quite a common occurrence.
   //
   // It would be nice to do this in O(n) time... this loop is O(n^2).
   //
   TR::DebugCounter **breadthFirst = (TR::DebugCounter**)(TR::Compiler->regionAllocator.allocate(counters.getSize() * sizeof(TR::DebugCounter*)));
   for (i = 0; i < count; i++)
      {
      TR::DebugCounter *d = counterArray[i];
      if (d->getCount() == 0)
         continue;
      int32_t numNumerators = 0;
      bool keep = false;
      for (int32_t j = i; j < count && !keep; j++)
         {
         c = counterArray[j];
         if (c->getDenominator() == d && c->getCount() != 0)
            {
            if (++numNumerators >= 2)
               keep = true;
            else if (c->getCount() != d->getCount())
               keep = true;
            }
         }
      if (numNumerators == 0)
         keep = true;
      if (!keep)
         counterArray[i] = NULL;
      }

   for (i = 0; i < count; i++)
      {
      c = counterArray[i];
      if (c && c->getCount() != 0)
         {
         fprintf(counterFile, "%3d: %-*s | %12.0f | ", i, longestName, c->getName(), (double)(c->getCount()));
         printDenominators(c->getDenominator(), c->getCount(), counterFile);
         fprintf(counterFile, "  __ %3d __\n", i);
         }
      }

   }<|MERGE_RESOLUTION|>--- conflicted
+++ resolved
@@ -3780,7 +3780,6 @@
             case TR_X86interpreterUnresolvedStaticFieldSetterGlue:    return "interpreterUnresolvedStaticFieldSetterGlue";
             case TR_X86interpreterUnresolvedFieldGlue:                return "interpreterUnresolvedFieldGlue";
             case TR_X86interpreterUnresolvedFieldSetterGlue:          return "interpreterUnresolvedFieldSetterGlue";
-<<<<<<< HEAD
             case TR_X86interpreterUnresolvedClassReadOnlyGlue:                return "interpreterUnresolvedClassReadOnlyGlue";
             case TR_X86interpreterUnresolvedClassFromStaticFieldReadOnlyGlue: return "interpreterUnresolvedClassFromStaticFieldReadOnlyGlue";
             case TR_X86interpreterUnresolvedStringReadOnlyGlue:               return "interpreterUnresolvedStringReadOnlyGlue";
@@ -3789,12 +3788,6 @@
             case TR_X86interpreterUnresolvedStaticFieldSetterReadOnlyGlue:    return "interpreterUnresolvedStaticFieldSetterReadOnlyGlue";
             case TR_X86interpreterUnresolvedFieldReadOnlyGlue:                return "interpreterUnresolvedFieldReadOnlyGlue";
             case TR_X86interpreterUnresolvedFieldSetterReadOnlyGlue:          return "interpreterUnresolvedFieldSetterReadOnlyGlue";
-            case TR_X86PatchSingleComparePIC_mov:                     return "jitX86PatchSingleComparePIC_mov";
-            case TR_X86PatchSingleComparePIC_je:                      return "jitX86PatchSingleComparePIC_je";
-            case TR_X86PatchMultipleComparePIC_mov:                   return "jitX86PatchMultipleComparePIC_mov";
-            case TR_X86PatchMultipleComparePIC_je:                    return "jitX86PatchMultipleComparePIC_je";
-=======
->>>>>>> 64617ba6
             case TR_X86CodeCachePrefetchHelper:                       return "per code cache TLH prefetch helper";
             }
          }
